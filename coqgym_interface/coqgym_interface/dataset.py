--- conflicted
+++ resolved
@@ -208,14 +208,9 @@
     def files(
         self,
         commit_names: Optional[Dict[str,
-<<<<<<< HEAD
                                     str]] = None,
         ignore_decode_errors: Optional[bool] = False
-    ) -> Generator[str,
-=======
-                                    str]] = None
     ) -> Generator[FileObject,
->>>>>>> 0a76fa6e
                    None,
                    None]:
         """
