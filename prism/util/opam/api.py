"""
Defines an interface for programmatically querying OPAM.
"""
import logging
import os
import re
import warnings
from contextlib import contextmanager
from dataclasses import dataclass
from os import PathLike
from subprocess import CalledProcessError, CompletedProcess
from typing import ClassVar, Dict, Generator, List, Optional, Union

from seutil import bash

from .constraint import VersionConstraint
from .version import OCamlVersion, Version

logger = logging.getLogger(__file__)
logger.setLevel(logging.DEBUG)


@dataclass
class OpamAPI:
    """
    Provides methods for querying the OCaml package manager.

    Note that OPAM must be installed.

    .. warning::
        This class does not yet fully support the full expressivity of
        OPAM dependencies as documented at
        https://opam.ocaml.org/blog/opam-extended-dependencies/.
    """

    _whitespace_regex: ClassVar[re.Pattern] = re.compile(r"\s+")
    _newline_regex: ClassVar[re.Pattern] = re.compile("\n")
    _SWITCH_INSTALLED_ERROR: ClassVar[
        str] = "[ERROR] There already is an installed switch named"
    opam_env: ClassVar[Dict[str,
                            str]] = {}
    """
    The output of ``opam env``.
    """
    opam_root: ClassVar[Optional[PathLike]] = None
    """
    The current root path, by default None.
    Equivalent to setting ``$OPAMROOT`` to `opam_root`.
    """
    opam_switch: ClassVar[Optional[str]] = None
    """
    The current switch, by default None.
    Equivalent to setting ``$OPAMSWITCH`` to `opam_switch`.
    """

    @classmethod
    def _environ(cls) -> Dict[str, str]:
        environ = dict(os.environ)
        new_path = cls.opam_env.pop('PATH', None)
        environ.update(cls.opam_env)
        if new_path is not None:
            environ['PATH'] = os.pathsep.join([new_path, environ['PATH']])
        if cls.opam_root is not None:
            environ['OPAMROOT'] = cls.opam_root
        if cls.opam_switch is not None:
            environ['OPAMSWITCH'] = cls.opam_switch
        return environ

    @classmethod
    def add_repo(cls, repo_name: str, repo_addr: Optional[str] = None) -> None:
        """
        Add a repo to the current switch.

        Parameters
        ----------
        repo_name : str
            The name of an opam repository.

        repo_addr : str
            The address of the repository. If omitted,
            the repo_name will be searched in already existing
            repos on the switch.

        Exceptions
        ----------
        subprocess.CalledProcessError
            If the addition fails it will raise this exception
        """
        if repo_addr is not None:
            repo_name = f"{repo_name} {repo_addr}"
        cls.run(f"opam repo add {repo_name}")

    @classmethod
    def create_switch(
            cls,
            switch_name: str,
            compiler: Union[str,
                            Version]) -> None:
        """
        Create a new switch.

        If a switch with the desired name already exists, then this
        function has no effect.

        Parameters
        ----------
        switch_name : str
            The name of the desired switch.
        compiler : Union[str, Version]
            A version of the OCaml compiler on which to base the switch.

        Raises
        ------
        CalledProcessError
            If the ``opam switch create`` command fails.
        VersionParseError
            If `compiler` is not a valid version identifier.

        Warns
        -----
        UserWarning
            If a switch with the given name already exists.
        """
        if isinstance(compiler, str):
            compiler = OCamlVersion.parse(compiler)
        command = f'opam switch create {switch_name} {compiler}'
        r = cls.run(command, check=False)
        if (r.returncode == 2
                and any(ln.strip().startswith(cls._SWITCH_INSTALLED_ERROR)
                        for ln in r.stderr.splitlines())):
            warning = f"opam: the switch {switch_name} already exists"
            warnings.warn(warning)
            logger.log(logging.WARNING, warning)
            return
        cls.check_returncode(command, r)

    @classmethod
    def get_available_versions(cls, pkg: str) -> List[Version]:
        """
        Get a list of available versions of the requested package.

        Parameters
        ----------
        pkg : str
            The name of a package.

        Returns
        -------
        List[Version]
            The list of available versions of `pkg`.

        Raises
        ------
        CalledProcessError
            If the ``opam show`` command fails.
        """
        r = cls.run(f"opam show -f all-versions {pkg}")
        versions = re.split(r"\s+", r.stdout)
        versions.pop()
        return [OCamlVersion.parse(v) for v in versions]

    @classmethod
    def get_dependencies(
            cls,
            pkg: str,
            version: Optional[str] = None) -> Dict[str,
                                                   VersionConstraint]:
        """
        Get the dependencies of the indicated package.

        Parameters
        ----------
        pkg : str
            The name of an OCaml package.
        version : Optional[str], optional
            A specific version of the package, by default None.
            If not given, then either the latest or the installed
            version of the package will be queried for dependencies.

        Returns
        -------
        Dict[str, VersionConstraint]
            Dependencies as a map from package names to version
            constraints.

        Raises
        ------
        CalledProcessError
            If the ``opam show`` command fails.
        """
        if version is not None:
            pkg = f"{pkg}={version}"
        r = cls.run(f"opam show -f depends: {pkg}")
        # exploit fact that each dependency is on its own line in output
        dependencies: List[List[str]]
        dependencies = [
            cls._whitespace_regex.split(dep,
                                        maxsplit=1)
            for dep in cls._newline_regex.split(r.stdout)
        ]
        dependencies.pop()
        return {
            dep[0][1 :-1]:
            VersionConstraint.parse(dep[1] if len(dep) > 1 else "")
            for dep in dependencies
        }

    @classmethod
<<<<<<< HEAD
    def remove_repo(cls, repo_name: str) -> None:
        """
        Remove a repo from the current switch.

        Parameters
        ----------
        repo_name : str
            The name of an opam repository.
=======
    def install(cls, pkg: str, version: Optional[str] = None) -> None:
        """
        Install the indicated package.

        Parameters
        ----------
        pkg : str
            The name of an OCaml package.
        version : Optional[str], optional
            A specific version of the package, by default None.
            If not given, then the default version will be installed.

        Returns
        -------
        None
>>>>>>> 03c79379

        Exceptions
        ----------
        subprocess.CalledProcessError
<<<<<<< HEAD
            If the removal fails it will raise this exception
        """
        cls.run(f"opam repo remove {repo_name}")
=======
            If the installation fails (due to bad version usually)
            it will raise this exception
        """
        if version is not None:
            pkg = f"{pkg}.{version}"
        cls.run(f"opam install {pkg}")

    @classmethod
    def remove_pkg(
        cls,
        pkg: str,
    ) -> None:
        """
        Remove the indicated package.

        Parameters
        ----------
        pkg : str
            The name of an OCaml package.

        Exceptions
        ----------
        CalledProcessError
            If the removal fails it will raise this exception
        """
        cls.run(f"opam remove {pkg}")
>>>>>>> 03c79379

    @classmethod
    def remove_switch(cls, switch_name: str) -> None:
        """
        Remove the indicated switch.

        Parameters
        ----------
        switch_name : str
            The name of an existing switch.

        Raises
        ------
        CalledProcessError
            If the `opam switch remove` command fails, e.g., if the
            indicated switch does not exist.
        """
        cls.run(f'opam switch remove {switch_name} -y')

    @classmethod
    def run(cls, command: str, check: bool = True) -> CompletedProcess:
        """
        Run a given command and check for errors.
        """
        r = bash.run(command, env=cls._environ())
        if check:
            cls.check_returncode(command, r)
        return r

    @classmethod
    def set_switch(cls, switch_name: Optional[str]) -> None:
        """
        Set the currently active switch to the given one.

        Parameters
        ----------
        switch_name : str | None
            The name of an existing switch or None if one wants to
            restore the global switch.

        Raises
        ------
        CalledProcessError
            If the `opam env` comand fails, e.g., if the indicated
            switch does not exist.
        """
        cls.opam_env = {}
        if switch_name is not None:
            r = cls.run(f"opam env --switch={switch_name}")
            envs = r.stdout.split(';')[0 :-1 : 2]
            for env in envs:
                var, val = env.strip().split("=", maxsplit=1)
                cls.opam_env[var] = val
        cls.opam_switch = switch_name

    @classmethod
    def show_switch(cls) -> str:
        """
        Get the name of the current switch.

        Returns
        -------
        str
            The name of the current switch.

        Raises
        ------
        CalledProcessError
            If the `opam switch show` command fails.
        """
        r = cls.run('opam switch show')
        return r.stdout.strip()

    @classmethod
    @contextmanager
    def switch(cls, switch_name: str) -> Generator[None, None, None]:
        """
        Get a context in which the given switch is active.

        The previously active switch is restored at the context's exit.
        """
        current_switch = cls.opam_switch
        try:
            cls.set_switch(switch_name)
            yield
        finally:
            cls.set_switch(current_switch)

    @staticmethod
    def check_returncode(command: str, r: CompletedProcess) -> None:
        """
        Check the return code and log any errors.

        Parameters
        ----------
        command : str
            A command.
        r : CompletedProcess
            The result of the given `command`.
        """
        try:
            r.check_returncode()
        except CalledProcessError:
            logger.log(
                logging.CRITICAL,
                f"'{command}' returned {r.returncode}: {r.stdout} {r.stderr}")
            raise<|MERGE_RESOLUTION|>--- conflicted
+++ resolved
@@ -206,16 +206,6 @@
         }
 
     @classmethod
-<<<<<<< HEAD
-    def remove_repo(cls, repo_name: str) -> None:
-        """
-        Remove a repo from the current switch.
-
-        Parameters
-        ----------
-        repo_name : str
-            The name of an opam repository.
-=======
     def install(cls, pkg: str, version: Optional[str] = None) -> None:
         """
         Install the indicated package.
@@ -228,19 +218,9 @@
             A specific version of the package, by default None.
             If not given, then the default version will be installed.
 
-        Returns
-        -------
-        None
->>>>>>> 03c79379
-
         Exceptions
         ----------
-        subprocess.CalledProcessError
-<<<<<<< HEAD
-            If the removal fails it will raise this exception
-        """
-        cls.run(f"opam repo remove {repo_name}")
-=======
+        CalledProcessError
             If the installation fails (due to bad version usually)
             it will raise this exception
         """
@@ -267,7 +247,23 @@
             If the removal fails it will raise this exception
         """
         cls.run(f"opam remove {pkg}")
->>>>>>> 03c79379
+
+    @classmethod
+    def remove_repo(cls, repo_name: str) -> None:
+        """
+        Remove a repo from the current switch.
+
+        Parameters
+        ----------
+        repo_name : str
+            The name of an opam repository.
+
+        Exceptions
+        ----------
+        CalledProcessError
+            If the removal fails it will raise this exception
+        """
+        cls.run(f"opam repo remove {repo_name}")
 
     @classmethod
     def remove_switch(cls, switch_name: str) -> None:
