--- conflicted
+++ resolved
@@ -14,11 +14,8 @@
     ProjectBuildResult,
     ProjectCommitData,
     VernacCommandData,
-<<<<<<< HEAD
+    VernacSentence,
     create_cpbcs_qs,
-=======
-    VernacSentence,
->>>>>>> fcf95339
 )
 from prism.data.dataset import CoqProjectBaseDataset
 from prism.interface.coq.goals import Goals
@@ -45,7 +42,6 @@
         """
         Test all aspects of the cache with subtests.
         """
-<<<<<<< HEAD
         projects: List[ProjectRepo] = list(self.dataset.projects.values())
         project_names = [p.name for p in projects]
         manager = mp.Manager()
@@ -82,40 +78,19 @@
                             ParserUtils.extract_identifier(sentence)
                         file_commands.append(
                             VernacCommandData(
-                                identifier,
-                                command_type,
+                                [identifier],
                                 None,
-=======
-        uneventful_result = ProjectBuildResult(0, "", "")
-        environment = ProjectBuildEnvironment(OpamAPI.active_switch.export())
-        for project in self.dataset.projects.values():
-            command_data = {}
-            project: ProjectRepo
-            for filename in project.get_file_list():
-                file_commands: List[
-                    VernacCommandData] = command_data.setdefault(
-                        filename,
-                        list())
-                for sentence in project.get_sentences(
-                        filename,
-                        sentence_extraction_method=SEM.HEURISTIC,
-                        return_locations=True,
-                        glom_proofs=False):
-                    location = sentence.location
-                    sentence = sentence.text
-                    command_type, identifier = ParserUtils.extract_identifier(sentence)
-                    file_commands.append(
-                        VernacCommandData(
-                            [identifier],
-                            None,
-                            VernacSentence(
->>>>>>> fcf95339
-                                str(sentence),
-                                SexpList(
-                                    [SexpString("foo"),
-                                     SexpString("bar")]),
-<<<<<<< HEAD
-                                location))
+                                VernacSentence(
+                                    str(sentence),
+                                    SexpList(
+                                        [SexpString("foo"),
+                                         SexpString("bar")]),
+                                    location,
+                                    command_type,
+                                    Goals([],
+                                          [],
+                                          [],
+                                          []))))
                     break  # one file is enough to test
                 data = ProjectCommitData(
                     project.metadata,
@@ -149,51 +124,6 @@
                         data.project_metadata.commit_sha,
                         data.project_metadata.coq_version)
                     self.assertEqual(retrieved, data)
-=======
-                                location,
-                                command_type,
-                                Goals([],
-                                      [],
-                                      [],
-                                      []))))
-                break  # one file is enough to test
-            data = ProjectCommitData(
-                project.metadata,
-                command_data,
-                environment,
-                uneventful_result)
-            expected_path = (
-                self.cache_dir / project.name / data.project_metadata.commit_sha
-                / '.'.join(
-                    [
-                        data.project_metadata.coq_version.replace(".",
-                                                                  "_"),
-                        self.cache.fmt_ext
-                    ]))
-            with self.subTest(f"get_path_{project.name}"):
-                self.assertEqual(
-                    expected_path,
-                    self.cache.get_path_from_data(data))
-            with self.subTest(f"update_{project.name}_fail"):
-                with self.assertRaises(RuntimeError):
-                    self.cache.update(data)
-                self.assertFalse(
-                    Path(self.cache.get_path_from_data(data)).exists())
-            with self.subTest(f"insert_{project.name}"):
-                self.cache.insert(data)
-                with self.assertRaises(RuntimeError):
-                    self.cache.insert(data)
-                self.assertTrue(
-                    Path(self.cache.get_path_from_data(data)).exists())
-            with self.subTest(f"update_{project.name}"):
-                self.cache.update(data)
-            with self.subTest(f"get_{project.name}"):
-                retrieved = self.cache.get(
-                    project.name,
-                    data.project_metadata.commit_sha,
-                    data.project_metadata.coq_version)
-                self.assertEqual(retrieved, data)
->>>>>>> fcf95339
 
     @classmethod
     def setUpClass(cls) -> None:
