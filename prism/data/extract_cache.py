--- conflicted
+++ resolved
@@ -239,17 +239,12 @@
         command_data = process_project(project)
     else:
         command_data = extract_vernac_commands(project, metadata.serapi_options)
-<<<<<<< HEAD
-    data = ProjectCommitData(metadata, command_data)
-    build_cache.insert(data)
-    # release the switch
-    switch_manager.release_switch(project.opam_switch)
-    project.opam_switch = original_switch
-=======
     data = ProjectCommitData(
         metadata,
         command_data,
         ProjectBuildEnvironment(project.opam_switch.export()),
         ProjectBuildResult(*build_result))
     build_cache.insert(data)
->>>>>>> 03f51355
+    # release the switch
+    switch_manager.release_switch(project.opam_switch)
+    project.opam_switch = original_switch