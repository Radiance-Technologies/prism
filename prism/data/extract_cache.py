"""
Module for storing cache extraction functions.
"""
import calendar
import multiprocessing as mp
import os
import re
import warnings
from datetime import datetime
from functools import partial
from logging import warn
from multiprocessing import Pool
from pathlib import Path
from typing import (
    Callable,
    Dict,
    Generator,
    Iterable,
    Iterator,
    List,
    Optional,
    Set,
    Tuple,
    Union,
)

import tqdm
from seutil import io

from prism.data.build_cache import (
    CommandType,
    CoqProjectBuildCacheClient,
    CoqProjectBuildCacheServer,
    ProjectBuildEnvironment,
    ProjectBuildResult,
    ProjectCommitData,
    Proof,
    ProofSentence,
    VernacCommandData,
    VernacDict,
    VernacSentence,
    create_cpbcs_qs,
)
from prism.data.commit_map import Except, ProjectCommitUpdateMapper
from prism.data.util import get_project_func
from prism.interface.coq.goals import Goals
from prism.interface.coq.re_patterns import OBLIGATION_ID_PATTERN
from prism.interface.coq.serapi import SerAPI
from prism.language.heuristic.parser import CoqSentence
from prism.language.sexp import SexpParser
from prism.project.base import SEM, Project
from prism.project.exception import ProjectBuildError
from prism.project.metadata.storage import MetadataStorage
from prism.project.repo import ChangedCoqCommitIterator, ProjectRepo
from prism.util.opam.version import Version
from prism.util.radpytools import unzip
from prism.util.radpytools.os import pushd
from prism.util.swim import SwitchManager

from ..language.gallina.analyze import SexpAnalyzer

SentenceState = Tuple[CoqSentence, Optional[Goals], CommandType]
ProofSentenceState = Tuple[CoqSentence, Goals, CommandType]
ProofBlock = List[ProofSentenceState]


def _process_proof_block(block: ProofBlock) -> Proof:
    """
    Convert a proof block into the form expected for extraction.

    Parameters
    ----------
    block : List[Tuple[CoqSentence, Goals, CommandType]]
        A list of proof steps within the block paired with goals prior
        to the proof step and Vernacular types.

    Returns
    -------
    Proof
        The compiled proof.
    """
    if not block:
        return []
    proof_steps, goals, command_types = unzip(block)
    proof = []
    for tactic, goal, command_type in zip(proof_steps, goals, command_types):
        tactic: CoqSentence
        proof.append(
            ProofSentence(
                tactic.text,
                tactic.ast,
                tactic.location,
                command_type,
                goal))
    return proof


def _conclude_proof(
    local_ids: Set[str],
    ids: List[str],
    pre_proof_id: str,
    conjectures: Dict[str,
                      SentenceState],
    partial_proof_stacks: Dict[str,
                               ProofBlock],
    obligation_map: Dict[str,
                         str],
    finished_proof_stacks: Dict[str,
                                List[Tuple[str,
                                           Proof]]]
) -> Optional[VernacCommandData]:
    r"""
    Complete accumulation of a proof/proved conjecture.

    Parameters
    ----------
    local_ids : Set[str]
        The set of identifiers introduced in the interactive session.
    ids : List[str]
        The list of identifiers introduced by the final proof command.
    pre_proof_id : str
        The ID of the proved conjecture or obligation.
    conjectures : Dict[str, SentenceState]
        A map from conjecture IDs to their statements.
        This map will be modified in-place.
    partial_proof_stacks : Dict[str, ProofBlock]
        A map from conjecture/obligation IDs to partially accumulated
        proofs.
        This map will be modified in-place.
    obligation_map : Dict[str, str]
        A map from obligation IDs to conjecture IDs.
    finished_proof_stacks : Dict[str, List[Tuple[str, Proof]]]
        A map from conjecture IDs to lists of concluded proof blocks
        (e.g., one block per obligation).
        This map will be modified in-place.

    Returns
    -------
    Optional[VernacCommandData]
        The compiled command data for a concluded conjecture or None if
        no conjecture was concluded (e.g., an obligation was completed
        but more work remains for the overall conjecture).
    """
    new_proofs = []
    for new_id in ids:
        # Try to cover edge cases of plugins with unusual
        # behavior that may conclude multiple
        # proofs/obligations at once.
        # Note that a new ID need not have an explicit proof
        # (for example, an automatically solved obligation).
        proof_block = _process_proof_block(partial_proof_stacks.pop(new_id, []))
        new_proofs.append((new_id, proof_block))
    finished_proof_id = obligation_map.get(pre_proof_id, pre_proof_id)
    # add to other finished obligations
    finished_stack = finished_proof_stacks.setdefault(finished_proof_id, [])
    finished_stack.extend(new_proofs)
    if finished_proof_id in local_ids:
        # A lemma has (presumably) been defined.
        # Note that a plugin may cause related proofs to
        # show up as separate entries if it defines custom
        # proof environments.
        ids, proofs = unzip(finished_proof_stacks.pop(finished_proof_id))
        lemma, pre_goals, lemma_type = conjectures.pop(finished_proof_id)
        lemma = VernacSentence(
            lemma.text,
            lemma.ast,
            lemma.location,
            lemma_type,
            pre_goals)
        # uniquify but keep original order
        ids = dict.fromkeys(ids)
        # ensure conjecture ID is last
        ids.pop(finished_proof_id, None)
        ids[finished_proof_id] = None
        return VernacCommandData(
            list(ids),
            None,
            lemma,
            [p for p in proofs if p])
    else:
        return None


def _start_proof_block(
        sentence: SentenceState,
        post_proof_id: str,
        conjectures: Dict[str,
                          SentenceState],
        partial_proof_stacks: Dict[str,
                                   ProofBlock],
        obligation_map: Dict[str,
                             str],
        programs: List[str]) -> None:
    """
    Start accumulation of a new proof block.

    Parameters
    ----------
    sentence : SentenceState
        The sentence that instigated the proof.
    post_proof_id : str
        The conjecture or obligation ID to which the proof corresponds.
    conjectures : Dict[str, SentenceState]
        A map from conjecture IDs to their statements.
        This map will be modified in-place.
    partial_proof_stacks : Dict[str, ProofBlock]
        A map from conjecture/obligation IDs to partially accumulated
        proofs.
        This map will be modified in-place.
    obligation_map : Dict[str, str]
        A map from obligation IDs to conjecture IDs.
    programs : List[SentenceState]
        A list of unfinished programs begun prior to the `sentence`.
    """
    assert post_proof_id not in partial_proof_stacks
    command_type = sentence[2]
    if command_type == "Obligations":
        # Obligations get accumulated separately, but we
        # need to know to which lemma (program) they ultimately
        # correspond.
        program_id = OBLIGATION_ID_PATTERN.match(
            post_proof_id).groupdict()['proof_id']
        obligation_map[post_proof_id] = program_id
        proof_stack = partial_proof_stacks.setdefault(post_proof_id, [])
        # assert that the proof has goals
        assert sentence[1] is not None
        proof_stack.append(sentence)
        if program_id not in conjectures:
            # Programs unfortunately do not open proof
            # mode until an obligation's proof has been
            # started.
            # Consequently, we cannot rely upon
            # get_conjecture_id to catch the ID
            # of the program.
            for i, program in enumerate(reversed(programs)):
                if program_id in program[0].text:
                    conjectures[program_id] = program
                    programs.pop(len(programs) - i - 1)
                    break
            assert program_id in conjectures
    else:
        assert post_proof_id not in conjectures
        conjectures[post_proof_id] = (sentence)
        partial_proof_stacks[post_proof_id] = []


def _extract_vernac_commands(
        sentences: Iterable[CoqSentence],
        serapi_options: str = "") -> List[VernacCommandData]:
    """
    Compile vernac commands from a sequence of sentences.

    Parameters
    ----------
    sentences : Iterable[CoqSentence]
        A sequence of sentences derived from a document.
    serapi_options : str, optional
        Arguments with which to initialize `sertop`, namely IQR flags.

    Returns
    -------
    List[VernacCommandData]
        The compiled vernacular commands.

    See Also
    --------
    prism.project.iqr : For more information about IQR flags.

    Notes
    -----
    The accuracy of this extraction depends upon a few assumptions:

    * No lemma emits an identifier before it is defined (i.e., before it
      is proved).
      Neither a verbose info message nor ``Print All.`` command should
      indicate the lemma (or program, or other conjecture) is defined
      before its proof(s) are complete.
    * No plugins define their own ``Obligation`` equivalents (i.e., no
      plugins define multi-block proofs).
      If any plugin does so, then each "obligation" is expected to be
      extracted as an unrelated command.
    * No command can both end one proof and start another (this should
      be true based on the mutually exclusive ``VtStartProof`` and
      ``VtQed`` Vernacular classes in
      https://github.com/coq/coq/blob/master/vernac/vernacextend.mli).
    * No conjecture fails to enter proof mode after its initial
      sentence is executed.
      The only known exceptions to this rule comprise ``Program``s,
      which do not enter proof mode until their first ``Obligation``'s
      proof is begun.
      If a plugin violates this rule, then the conjecture may be
      extracted as an unidentified command.
      However, an error may also be raised as the situation is untested.
    * The conjecture IDs returned by ``Show Conjectures.`` are ordered
      such that the conjecture actively being proved is listed first.
    """
    file_commands: List[VernacCommandData] = []
    programs: List[SentenceState] = []
    conjectures: Dict[str,
                      Tuple[CoqSentence,
                            Optional[Goals],
                            CommandType]] = {}
    partial_proof_stacks: Dict[str,
                               List[Tuple[CoqSentence,
                                          Goals,
                                          CommandType]]] = {}
    obligation_map: Dict[str,
                         str] = {}
    finished_proof_stacks: Dict[str,
                                List[Tuple[str,
                                           Proof]]] = {}
    # A partitioned list of sentences that occur at the beginning or
    # in the middle of a proof each paired with the goals that
    # result after the sentence is executed and the type and the
    # identifier of the command.
    # The beginning of each partition is a Vernacular command that
    # is not Ltac-related.
    local_ids = {'SerTop'}
    pre_proof_id = None
<<<<<<< HEAD
    pre_goals = Goals([], [], [], [])
    post_proof_id = None
    post_goals = Goals([], [], [], [])
=======
    pre_goals = Goals()
    post_proof_id = None
    post_goals = Goals()
>>>>>>> 84e4f135
    with SerAPI(serapi_options) as serapi:
        for sentence in sentences:
            # TODO: Optionally filter queries out of results (and
            # execution)
            # TODO: Handle control flags
            location = sentence.location
            text = sentence.text
            _, feedback, sexp = serapi.execute(text, return_ast=True)
            sentence.ast = SexpParser.parse(sexp)
            vernac = SexpAnalyzer.analyze_vernac(sentence.ast)
            if vernac.extend_type is None:
                command_type = vernac.vernac_type
            else:
                command_type = vernac.extend_type
            # get new ids
            ids = serapi.parse_new_identifiers(feedback)
            if ids:
                local_ids = local_ids.union(ids)
            else:
                all_local_ids = set(serapi.get_local_ids())
                # get new identifiers
                ids = all_local_ids.difference(local_ids)
                # update reference set
                local_ids = all_local_ids
            pre_proof_id = post_proof_id
            pre_goals = post_goals
            post_proof_id = serapi.get_conjecture_id()
            proof_id_changed = post_proof_id != pre_proof_id
            program_regex = re.compile("[Pp]rogram")
            is_program = any(
                program_regex.search(attr) is not None
                for attr in vernac.attributes)
            if is_program:
                # A program was declared.
                # Persist the current goals.
                # Programs do not open proof mode, so post_proof_id
                # may be None or refer to another conjecture.
                programs.append((sentence, pre_goals, command_type))
            elif proof_id_changed:
                post_goals = serapi.query_goals()
                if pre_proof_id in local_ids:
                    # a proof has concluded
                    if pre_proof_id in partial_proof_stacks:
                        partial_proof_stacks[pre_proof_id].append(
                            (sentence,
                             pre_goals,
                             command_type))
                        completed_lemma = _conclude_proof(
                            local_ids,
                            ids,
                            pre_proof_id,
                            conjectures,
                            partial_proof_stacks,
                            obligation_map,
                            finished_proof_stacks)
                        if completed_lemma is not None:
                            file_commands.append(completed_lemma)
                        continue
                    else:
                        # That's not supposed to happen...
                        if OBLIGATION_ID_PATTERN.match(
                                pre_proof_id) is not None:
                            extra = "Is there an extra 'Next Obligation.'?"
                        else:
                            extra = ""
                        warnings.warn(
                            f"Anomaly detected. '{pre_proof_id}' is an open "
                            f"conjecture but is also already defined. {extra}")
                if post_proof_id not in partial_proof_stacks:
                    # We are starting a new proof (or obligation).
                    _start_proof_block(
                        (sentence,
                         pre_goals,
                         command_type),
                        post_proof_id,
                        conjectures,
                        partial_proof_stacks,
                        obligation_map,
                        programs)
                else:
                    # we are continuing a delayed proof
                    assert post_proof_id in partial_proof_stacks
                    proof_stack = partial_proof_stacks[post_proof_id]
                    proof_stack.append((sentence, pre_goals, command_type))
            elif post_proof_id is not None and not ids:
                # we are continuing an open proof
                assert post_proof_id in partial_proof_stacks
                post_goals = serapi.query_goals()
                proof_stack = partial_proof_stacks[post_proof_id]
                proof_stack.append((sentence, pre_goals, command_type))
            else:
                # We are either not in a proof
                # OR we just defined something new as a side-effect.
                # We let the previous goals persist.
                file_commands.append(
                    VernacCommandData(
                        list(ids),
                        None,
                        VernacSentence(
                            text,
                            sentence.ast,
                            location,
                            command_type,
                            pre_goals)))
    # assert that we have extracted all proofs
    assert not conjectures
    assert not partial_proof_stacks
    assert not finished_proof_stacks
    assert not programs
    return file_commands


def extract_vernac_commands(project: ProjectRepo) -> VernacDict:
    """
    Compile vernac commands from a project into a dict.

    Parameters
    ----------
    project : ProjectRepo
        The project from which to extract the vernac commands

    Returns
    -------
    VernacDict
        A map from file names to their extracted commands.
    """
    command_data = {}
    with pushd(project.dir_abspath):
        for filename in project.get_file_list():
            command_data[filename] = _extract_vernac_commands(
                project.get_sentences(
                    filename,
                    SEM.HEURISTIC,
                    return_locations=True,
                    glom_proofs=False),
                serapi_options=project.serapi_options)
    return command_data


def extract_cache(
        build_cache_client: CoqProjectBuildCacheClient,
        switch_manager: SwitchManager,
        project: ProjectRepo,
        commit_sha: str,
        process_project: Callable[[Project],
                                  VernacDict],
        coq_version: Optional[str] = None,
        recache: Optional[Callable[
            [CoqProjectBuildCacheServer,
             ProjectRepo,
             str,
             str],
            bool]] = None,
        block: bool = False) -> None:
    r"""
    Extract data from project commit and insert into `build_cache`.

    The cache is implemented as a file-and-directory-based
    repository structure (`CoqProjectBuildCache`) that provides
    storage of artifacts and concurrent access for parallel
    processes through the operating system's own file system.
    Directories identify projects and commits with a separate cache
    file per build environment (i.e., Coq version). The presence or
    absence of a cache file within the structure indicates whether
    the commit has been cached yet. The cache files themselves
    contain two key pieces of information (reflected in
    `ProjectCommitData`): the metadata for the commit and a map from
    Coq file paths in the project to sets of per-sentence build
    artifacts (represented by `VernacCommandData`).

    This function does not return any cache extracted. Instead, it
    modifies on-disk build cache by inserting any previously unseen
    cache artifacts.

    Parameters
    ----------
    build_cache_client : CoqProjectBuildCacheClient
        The client that can insert the build artifacts into the on-disk
        build cache.
    switch_manager : SwitchManager
        A source of switches in which to process the project.
    project : ProjectRepo
        The project from which to extract data.
    commit_sha : str
        The commit whose data should be extracted.
    process_project : Callable[[Project], VernacDict]
        Function that provides fallback vernacular command
        extraction for projects that do not build.
    coq_version : str or None, optional
        The version of Coq in which to build the project, by default
        None.
    recache : Callable[[CoqProjectBuildCache, ProjectRepo, str, \
                    str], bool]
            or None, optional
        A function that for an existing entry in the cache returns
        whether it should be reprocessed or not.
    block : bool, optional
        Whether to use blocking cache writes, by default False

    See Also
    --------
    prism.data.build_cache.CoqProjectBuildCache
    prism.data.build_cache.ProjectCommitData
    prism.data.build_cache.VernacCommandData
    """
    if coq_version is None:
        coq_version = project.metadata.coq_version
    if ((project.name,
         commit_sha,
         coq_version) not in build_cache_client
            or (recache is not None and recache(build_cache_client,
                                                project,
                                                commit_sha,
                                                coq_version))):
        extract_cache_new(
            build_cache_client,
            switch_manager,
            project,
            commit_sha,
            process_project,
            coq_version,
            block)


def extract_cache_new(
        build_cache_client: CoqProjectBuildCacheClient,
        switch_manager: SwitchManager,
        project: ProjectRepo,
        commit_sha: str,
        process_project: Callable[[Project],
                                  VernacDict],
        coq_version: str,
        block: bool):
    """
    Extract a new cache and insert it into the build cache.

    Parameters
    ----------
    build_cache_client : CoqProjectBuildCacheClient
        The client that can communicate the build cache to be written to
        the build cache server
    switch_manager : SwitchManager
        A source of switches in which to process the project.
    project : ProjectRepo
        The project from which to extract data.
    commit_sha : str
        The commit whose data should be extracted.
    process_project : Callable[[Project], VernacDict]
        Function that provides fallback vernacular command
        extraction for projects that do not build.
    coq_version : str or None, optional
        The version of Coq in which to build the project, by default
        None.
    block : bool
        Whether to use blocking cache writes
    """
    project.git.checkout(commit_sha)
    # get a switch
    dependency_formula = project.get_dependency_formula(coq_version)
    original_switch = project.opam_switch
    project.opam_switch = switch_manager.get_switch(
        dependency_formula,
        variables={
            'build': True,
            'post': True,
            'dev': True
        })
    # process the commit
    metadata = project.metadata
    try:
        build_result = project.build()
    except ProjectBuildError as pbe:
        build_result = (pbe.return_code, pbe.stdout, pbe.stderr)
        command_data = process_project(project)
    else:
        command_data = extract_vernac_commands(project)
    data = ProjectCommitData(
        metadata,
        command_data,
        ProjectBuildEnvironment(project.opam_switch.export()),
        ProjectBuildResult(*build_result))
    build_cache_client.insert(data, block)
    # release the switch
    switch_manager.release_switch(project.opam_switch)
    project.opam_switch = original_switch


def cache_extract_commit_iterator(
        project: ProjectRepo,
        starting_commit_sha: str) -> Generator[str,
                                               None,
                                               None]:
    """
    Provide default commit iterator for cache extraction.
    """
    iterator = ChangedCoqCommitIterator(project, starting_commit_sha)
    for item in iterator:
        # Define the minimum date; convert it to seconds since epoch
        limit_date = datetime(2019, 1, 1, 0, 0, 0)
        limit_epoch = calendar.timegm(limit_date.timetuple())
        # committed_date is in seconds since epoch
        if item.committed_date and item.committed_date >= limit_epoch:
            yield item.hexsha


class CacheExtractor:
    """
    Class for managing a broad Coq project cache extraction process.
    """

    _avail_cache_kwargs = ["fmt_ext"]
    _avail_mds_kwargs = ["fmt"]

    def __init__(
            self,
            cache_dir: str,
            metadata_storage_file: str,
            swim: SwitchManager,
            default_commits_path: str,
            commit_iterator_factory: Callable[[ProjectRepo,
                                               str],
                                              Iterator[str]],
            coq_version_iterator: Optional[Callable[[Project,
                                                     str],
                                                    Iterable[Union[
                                                        str,
                                                        Version]]]] = None,
            process_project: Optional[Callable[[ProjectRepo],
                                               VernacDict]] = None,
            **kwargs):
        self.cache_kwargs = {
            k: v for k,
            v in kwargs.items() if k in self._avail_cache_kwargs
        }
        """
        Keyword arguments for constructing the project cache build
        server
        """
        mds_kwargs = {
            k: v for k,
            v in kwargs.items() if k in self._avail_mds_kwargs
        }
        """
        Keyword arguments for constructing the metadata storage
        """
        self.cache_dir = cache_dir
        """
        Directory the cache will be read from and written to
        """
        self.swim = swim
        """
        The switch manager used for extraction
        """
        self.md_storage = MetadataStorage.load(
            metadata_storage_file,
            **mds_kwargs)
        """
        The project metadata storage object
        """
        self.md_storage_file = metadata_storage_file
        """
        The project metadata storage file
        """
        self.commit_iterator_factory = commit_iterator_factory
        """
        The factory function that produces a commit iterator given a
        project and a starting commmit SHA
        """
        self.default_commits_path = default_commits_path
        """
        Path to a file containing default commits for each project.
        """
        self.default_commits: Dict[str,
                                   List[str]] = io.load(
                                       self.default_commits_path,
                                       clz=dict)
        """
        The default commits for each project.
        """

        if coq_version_iterator is None:
            coq_version_iterator = self._default_coq_version_iterator
        self.coq_version_iterator = coq_version_iterator
        """
        An iterator over coq versions
        """

        if process_project is None:
            process_project = self._default_process_project
        self.process_project = process_project
        """
        Function to process commits for cache extraction if they do not
        build
        """

    @staticmethod
    def _commit_iterator_func(
        project: ProjectRepo,
        default_commits: Dict[str,
                              List[str]],
        commit_iterator_factory: Callable[[ProjectRepo,
                                           str],
                                          Iterator[str]]
    ) -> Iterator[str]:
        # Just in case the local repo is out of date
        for remote in project.remotes:
            remote.fetch()
        try:
            starting_commit_sha = default_commits[
                project.metadata.project_name][0]
        except IndexError:
            # There's at least one project in the default commits file
            # without a default commit; skip that one and any others
            # like it.
            return []
        return commit_iterator_factory(project, starting_commit_sha)

    def get_commit_iterator_func(
            self) -> Callable[[ProjectRepo],
                              Iterator[str]]:
        """
        Return a commit iterator function.

        Returns
        -------
        Callable[[ProjectRepo], Iterator[str]]
            The chosen commit iterator function
        """
        return partial(
            CacheExtractor._commit_iterator_func,
            default_commits=self.default_commits,
            commit_iterator_factory=self.commit_iterator_factory)

    @staticmethod
    def extract_cache_func(
        project: ProjectRepo,
        commit_sha: str,
        _result: None,
        build_cache_client_map: Dict[str,
                                     CoqProjectBuildCacheClient],
        switch_manager: SwitchManager,
        process_project: Callable[[Project],
                                  VernacDict],
        coq_version_iterator: Callable[[Project,
                                        str],
                                       Iterable[Union[str,
                                                      Version]]]):
        """
        Extract cache.

        Parameters
        ----------
        project : ProjectRepo
            The project to extract cache from
        commit_sha : str
            The commit to extract cache from
        _result : None
            Left empty for compatibility with `ProjectCommitMapper`
        build_cache_client_map : Dict[str, CoqProjectbuildCacheClient]
            A mapping from project name to build cache client, used to
            write extracted cache to disk
        switch_manager : SwitchManager
            A switch manager to use during extraction
        process_project : Callable[[Project], VernacDict]
            A function that does a best-effort cache extraction when the
            project does not build
        coq_version_iterator : Callable[[Project, str],
                                        Iterable[Union[str, Version]]]
            A function that returns an iterable over allowable coq
            versions
        """
        for coq_version in tqdm.tqdm(coq_version_iterator(project,
                                                          commit_sha),
                                     desc="Coq version"):
            extract_cache(
                build_cache_client_map[project.name],
                switch_manager,
                project,
                commit_sha,
                process_project,
                str(coq_version),
                CacheExtractor.recache)

    def get_extract_cache_func(
            self) -> Callable[[ProjectRepo,
                               str,
                               None],
                              None]:
        """
        Return the cache extraction function for the commit mapper.

        Returns
        -------
        Callable[[ProjectRepo, str, None], None]
            The extraction function to be mapped
        """
        return partial(
            CacheExtractor.extract_cache_func,
            build_cache_client_map=self.cache_clients,
            switch_manager=self.swim,
            process_project=self.process_project,
            coq_version_iterator=self.coq_version_iterator)

    def _default_coq_version_iterator(self, *args, **kwargs):
        return ["8.10.2"]

    def _default_process_project(self, *args, **kwargs) -> VernacDict:
        return dict()

    @staticmethod
    def recache(
            build_cache: CoqProjectBuildCacheServer,
            project: ProjectRepo,
            commit_sha: str,
            coq_version: str) -> bool:
        """
        Provide a placeholder function for now.
        """
        return False

    def run(
            self,
            root_path: str,
            log_dir: Optional[str] = None,
            updated_md_storage_file: Optional[str] = None,
            extract_nprocs: int = 8,
            force_serial: bool = False,
            n_build_workers: int = 1,
            profile: bool = False,
            project_names: Optional[List[str]] = None) -> None:
        """
        Build all projects at `root_path` and save updated metadata.

        Parameters
        ----------
        root_path : PathLike
            The root directory containing each project's directory.
            The project directories do not need to already exist.
        log_dir : str or None, optional
            Directory to store log file(s) in, by default the directory
            that the metadata storage file is loaded from
        updated_md_storage_file : str or None, optional
            File to save the updated metadata storage file to, by
            default the original file's parent directory /
            "updated_metadata.yml"
        extract_nprocs : int, optional
            Number of workers to allow for cache extraction, by default
            8
        force_serial : bool, optional
            If this argument is true, disable parallel execution all
            along the cache extraction pipeline. Useful for debugging.
            By default False.
        n_build_workers : int, optional
            The number of workers to allow per project when executing
            the `build` function, by default 1.
        profile : bool, optional
            If true, only 3 projects are used during extraction to allow
            for quicker code profiling, by default False.
        project_names : list of str or None, optional
            If a list is provided, select only projects with names on
            the list for extraction. If projects on the given list
            aren't found, a warning is given. By default None.
        """
        if log_dir is None:
            log_dir = Path(self.md_storage_file).parent
        if updated_md_storage_file is None:
            updated_md_storage_file = (
                Path(self.md_storage_file).parent / "updated_metadata.yml")
        # Generate list of projects
        projects = list(
            tqdm.tqdm(
                Pool(20).imap(
                    get_project_func(
                        root_path,
                        self.md_storage,
                        n_build_workers),
                    self.md_storage.projects),
                desc="Initializing Project instances",
                total=len(self.md_storage.projects)))
        # If we're profiling, limit the number of projects
        if profile and len(projects) > 4:
            projects = projects[: 3]
        # If a list of projects is specified, use only those projects
        if project_names is not None:
            projects = [p for p in projects if p.name in project_names]
            actual_project_set = {p.name for p in projects}
            requested_project_set = set(project_names)
            diff = requested_project_set.difference(actual_project_set)
            if diff:
                warn(
                    "The following projects were requested but were not "
                    f"found: {', '.join(diff)}")
        if force_serial:
            client_keys = None
            client_to_server_q = None
            server_to_client_q_dict = None
        else:
            client_keys = [project.name for project in projects]
            manager = mp.Manager()
            client_to_server_q, server_to_client_q_dict = create_cpbcs_qs(
                manager,
                client_keys)
        with CoqProjectBuildCacheServer(self.cache_dir,
                                        client_keys,
                                        client_to_server_q,
                                        server_to_client_q_dict,
                                        **self.cache_kwargs) as cache_server:
            if force_serial:
                self.cache_clients = {
                    project.name: cache_server for project in projects
                }
            else:
                self.cache_clients = {
                    project.name: CoqProjectBuildCacheClient(
                        cache_server.client_to_server,
                        cache_server.server_to_client_dict[project.name],
                        project.name) for project in projects
                }
            # Create commit mapper
            project_looper = ProjectCommitUpdateMapper[None](
                projects,
                self.get_commit_iterator_func(),
                self.get_extract_cache_func(),
                "Extracting cache",
                terminate_on_except=False)
            # Extract cache in parallel
            results, metadata_storage = project_looper.update_map(
                extract_nprocs,
                force_serial)
            # report errors
            if not os.path.exists(log_dir):
                os.makedirs(log_dir)
            with open(os.path.join(log_dir, "extract_cache.log"), "wt") as f:
                for p, result in results.items():
                    if isinstance(result, Except):
                        print(
                            f"{type(result.exception)} encountered in project {p}:"
                        )
                        print(result.trace)
                        f.write(
                            '\n'.join(
                                [
                                    "##########################################"
                                    "#########",
                                    f"{type(result.exception)} encountered in"
                                    f" project {p}:",
                                    result.trace
                                ]))
            # update metadata
            metadata_storage.dump(metadata_storage, updated_md_storage_file)
            print("Done")<|MERGE_RESOLUTION|>--- conflicted
+++ resolved
@@ -317,15 +317,9 @@
     # is not Ltac-related.
     local_ids = {'SerTop'}
     pre_proof_id = None
-<<<<<<< HEAD
-    pre_goals = Goals([], [], [], [])
-    post_proof_id = None
-    post_goals = Goals([], [], [], [])
-=======
     pre_goals = Goals()
     post_proof_id = None
     post_goals = Goals()
->>>>>>> 84e4f135
     with SerAPI(serapi_options) as serapi:
         for sentence in sentences:
             # TODO: Optionally filter queries out of results (and
