"""
Module for storing cache extraction functions.
"""
import calendar
import multiprocessing as mp
import os
import re
import warnings
from datetime import datetime
from functools import partial
from logging import warn
from multiprocessing import Pool
from pathlib import Path
from typing import (
    Callable,
    Dict,
    Generator,
    Iterable,
    Iterator,
    List,
    Optional,
    Set,
    Tuple,
    Union,
)

import tqdm
from seutil import io

from prism.data.build_cache import (
    CommandType,
    CoqProjectBuildCacheClient,
    CoqProjectBuildCacheServer,
    ProjectBuildEnvironment,
    ProjectBuildResult,
    ProjectCommitData,
    Proof,
    ProofSentence,
    VernacCommandData,
    VernacDict,
    VernacSentence,
    create_cpbcs_qs,
)
from prism.data.commit_map import Except, ProjectCommitUpdateMapper
from prism.data.util import get_project_func
from prism.interface.coq.goals import Goals
from prism.interface.coq.re_patterns import OBLIGATION_ID_PATTERN
from prism.interface.coq.serapi import SerAPI
from prism.language.heuristic.parser import CoqSentence
from prism.language.sexp import SexpParser
from prism.project.base import SEM, Project
from prism.project.exception import ProjectBuildError
from prism.project.metadata.storage import MetadataStorage
from prism.project.repo import ChangedCoqCommitIterator, ProjectRepo
from prism.util.opam.version import Version
from prism.util.radpytools import unzip
from prism.util.radpytools.os import pushd
from prism.util.swim import SwitchManager

from ..language.gallina.analyze import SexpAnalyzer

SentenceState = Tuple[CoqSentence, Optional[Goals], CommandType]
ProofSentenceState = Tuple[CoqSentence, Goals, CommandType]
ProofBlock = List[ProofSentenceState]


def _process_proof_block(block: ProofBlock) -> Proof:
    """
    Convert a proof block into the form expected for extraction.

    Parameters
    ----------
    block : List[Tuple[CoqSentence, Goals, CommandType]]
        A list of proof steps within the block paired with goals prior
        to the proof step and Vernacular types.

    Returns
    -------
    Proof
        The compiled proof.
    """
    if not block:
        return []
    proof_steps, goals, command_types = unzip(block)
    proof = []
    for tactic, goal, command_type in zip(proof_steps, goals, command_types):
        tactic: CoqSentence
        proof.append(
            ProofSentence(
                tactic.text,
                tactic.ast,
                tactic.location,
                command_type,
                goal))
    return proof


def _conclude_proof(
    local_ids: Set[str],
    ids: List[str],
    pre_proof_id: str,
    conjectures: Dict[str,
                      SentenceState],
    partial_proof_stacks: Dict[str,
                               ProofBlock],
    obligation_map: Dict[str,
                         str],
    finished_proof_stacks: Dict[str,
                                List[Tuple[str,
                                           Proof]]],
    defined_lemmas: Dict[str,
                         VernacCommandData]) -> Optional[VernacCommandData]:
    r"""
    Complete accumulation of a proof/proved conjecture.

    Parameters
    ----------
    local_ids : Set[str]
        The set of identifiers introduced in the interactive session.
    ids : List[str]
        The list of identifiers introduced by the final proof command.
    pre_proof_id : str
        The ID of the proved conjecture or obligation.
    conjectures : Dict[str, SentenceState]
        A map from conjecture IDs to their statements.
        This map will be modified in-place.
    partial_proof_stacks : Dict[str, ProofBlock]
        A map from conjecture/obligation IDs to partially accumulated
        proofs.
        This map will be modified in-place.
    obligation_map : Dict[str, str]
        A map from obligation IDs to conjecture IDs.
    finished_proof_stacks : Dict[str, List[Tuple[str, Proof]]]
        A map from conjecture IDs to lists of concluded proof blocks
        (e.g., one block per obligation).
        This map will be modified in-place.
    defined_lemmas : Dict[str, VernacCommandData]
        A map from conjecture/obligation IDs to the corresponding cache
        data structure.

    Returns
    -------
    Optional[VernacCommandData]
        The compiled command data for a concluded conjecture or None if
        no conjecture was concluded (e.g., an obligation was completed
        but more work remains for the overall conjecture).
    """
    new_proofs = []
    for new_id in ids:
        # Try to cover edge cases of plugins with unusual
        # behavior that may conclude multiple
        # proofs/obligations at once.
        # Note that a new ID need not have an explicit proof
        # (for example, an automatically solved obligation).
        proof_block = _process_proof_block(partial_proof_stacks.pop(new_id, []))
        new_proofs.append((new_id, proof_block))
    finished_proof_id = obligation_map.get(pre_proof_id, pre_proof_id)
    # add to other finished obligations
    finished_stack = finished_proof_stacks.setdefault(finished_proof_id, [])
    finished_stack.extend(new_proofs)
    if finished_proof_id in local_ids:
        # A lemma has (presumably) been defined.
        # Note that a plugin may cause related proofs to
        # show up as separate entries if it defines custom
        # proof environments.
        ids, proofs = unzip(finished_proof_stacks.pop(finished_proof_id))
        lemma, pre_goals, lemma_type = conjectures.pop(finished_proof_id)
        lemma = VernacSentence(
            lemma.text,
            lemma.ast,
            lemma.location,
            lemma_type,
            pre_goals)
        # uniquify but keep original order
        ids = dict.fromkeys(ids)
        # ensure conjecture ID is last
        ids.pop(finished_proof_id, None)
        ids[finished_proof_id] = None
        lemma = VernacCommandData(
            list(ids),
            None,
            lemma,
            [p for p in proofs if p])
        for ident in ids:
            defined_lemmas[ident] = lemma
        return lemma
    else:
        return None


def _start_proof_block(
        sentence: SentenceState,
        post_proof_id: str,
        conjectures: Dict[str,
                          SentenceState],
        partial_proof_stacks: Dict[str,
                                   ProofBlock],
        obligation_map: Dict[str,
                             str],
        programs: List[str]) -> None:
    """
    Start accumulation of a new proof block.

    Parameters
    ----------
    sentence : SentenceState
        The sentence that instigated the proof.
    post_proof_id : str
        The conjecture or obligation ID to which the proof corresponds.
    conjectures : Dict[str, SentenceState]
        A map from conjecture IDs to their statements.
        This map will be modified in-place.
    partial_proof_stacks : Dict[str, ProofBlock]
        A map from conjecture/obligation IDs to partially accumulated
        proofs.
        This map will be modified in-place.
    obligation_map : Dict[str, str]
        A map from obligation IDs to conjecture IDs.
    programs : List[SentenceState]
        A list of unfinished programs begun prior to the `sentence`.
    """
    assert post_proof_id not in partial_proof_stacks
    command_type = sentence[2]
    if command_type == "Obligations":
        # Obligations get accumulated separately, but we
        # need to know to which lemma (program) they ultimately
        # correspond.
        program_id = OBLIGATION_ID_PATTERN.match(
            post_proof_id).groupdict()['proof_id']
        obligation_map[post_proof_id] = program_id
        proof_stack = partial_proof_stacks.setdefault(post_proof_id, [])
        # assert that the proof has goals
        assert sentence[1] is not None
        proof_stack.append(sentence)
        if program_id not in conjectures:
            # Programs unfortunately do not open proof
            # mode until an obligation's proof has been
            # started.
            # Consequently, we cannot rely upon
            # get_conjecture_id to catch the ID
            # of the program.
            for i, program in enumerate(reversed(programs)):
                if program_id in program[0].text:
                    conjectures[program_id] = program
                    programs.pop(len(programs) - i - 1)
                    break
            assert program_id in conjectures
    else:
        assert post_proof_id not in conjectures
        conjectures[post_proof_id] = (sentence)
        partial_proof_stacks[post_proof_id] = []


def _start_program(
        sentence: CoqSentence,
        command_type: str,
        ids: List[str],
        pre_goals: Optional[Goals],
        programs: List[SentenceState]):
    """
    Start accumulation of a new program.

    Parameters
    ----------
    sentence : CoqSentence
        The sentence that instigated the program.
    command_type : str
        The type of the sentence's Vernacular command.
    ids : List[str]
        The list of definitions emitted by the program's declaration, if
        any.
    pre_goals : Optional[Goals]
        Proof goals prior to the execution of the sentence, if any.
    programs : List[SentenceState]
        The list of all unfinished programs encountered thus far in
        extraction.

    Returns
    -------
    Optional[VernacCommandData]
        The compiled command data for the program if all of its
        obligations were automatically resolved or None if some
        obligations remain.
    """
    # Try to determine if all of the obligations were
    # immediately resolved.
    program_id = None
    for new_id in ids:
        match = OBLIGATION_ID_PATTERN.match(new_id)
        if match is not None:
            program_id = match.groupdict()['proof_id']
            if program_id in ids:
                break
    if program_id is not None:
        # all obligations were resolved
        return VernacCommandData(
            list(ids),
            None,
            VernacSentence(
                sentence.text,
                sentence.ast,
                sentence.location,
                command_type,
                pre_goals))
    else:
        # some obligations remain
        programs.append((sentence, pre_goals, command_type))
        return None


def _extract_vernac_commands(
        sentences: Iterable[CoqSentence],
        serapi_options: str = "") -> List[VernacCommandData]:
    """
    Compile vernac commands from a sequence of sentences.

    Parameters
    ----------
    sentences : Iterable[CoqSentence]
        A sequence of sentences derived from a document.
    serapi_options : str, optional
        Arguments with which to initialize `sertop`, namely IQR flags.

    Returns
    -------
    List[VernacCommandData]
        The compiled vernacular commands.

    See Also
    --------
    prism.project.iqr : For more information about IQR flags.

    Notes
    -----
    The accuracy of this extraction depends upon a few assumptions:

    * No lemma emits an identifier before it is defined (i.e., before it
      is proved).
      Neither a verbose info message nor ``Print All.`` command should
      indicate the lemma (or program, or other conjecture) is defined
      before its proof(s) are complete.
    * No plugins define their own ``Obligation`` equivalents (i.e., no
      plugins define multi-block proofs).
      If any plugin does so, then each "obligation" is expected to be
      extracted as an unrelated command.
    * No command can both end one proof and start another (this should
      be true based on the mutually exclusive ``VtStartProof`` and
      ``VtQed`` Vernacular classes in
      https://github.com/coq/coq/blob/master/vernac/vernacextend.mli).
    * No conjecture fails to enter proof mode after its initial
      sentence is executed.
      The only known exceptions to this rule comprise ``Program``s,
      which do not enter proof mode until their first ``Obligation``'s
      proof is begun.
      If a plugin violates this rule, then the conjecture may be
      extracted as an unidentified command.
      However, an error may also be raised as the situation is untested.
    * The conjecture IDs returned by ``Show Conjectures.`` are ordered
      such that the conjecture actively being proved is listed first.
    """
    file_commands: List[VernacCommandData] = []
    programs: List[SentenceState] = []
    conjectures: Dict[str,
                      Tuple[CoqSentence,
                            Optional[Goals],
                            CommandType]] = {}
    partial_proof_stacks: Dict[str,
                               List[Tuple[CoqSentence,
                                          Goals,
                                          CommandType]]] = {}
    obligation_map: Dict[str,
                         str] = {}
    finished_proof_stacks: Dict[str,
                                List[Tuple[str,
                                           Proof]]] = {}
    # A partitioned list of sentences that occur at the beginning or
    # in the middle of a proof each paired with the goals that
    # result after the sentence is executed and the type and the
    # identifier of the command.
    # The beginning of each partition is a Vernacular command that
    # is not Ltac-related.
    defined_lemmas: Dict[str,
                         VernacCommandData] = {}
    local_ids = {'SerTop'}
    pre_proof_id = None
    pre_goals = Goals()
    post_proof_id = None
    post_goals = Goals()
    with SerAPI(serapi_options) as serapi:
        for sentence in sentences:
            # TODO: Optionally filter queries out of results (and
            # execution)
            # TODO: Handle control flags
            location = sentence.location
            text = sentence.text
            _, feedback, sexp = serapi.execute(text, return_ast=True)
            sentence.ast = SexpParser.parse(sexp)
            vernac = SexpAnalyzer.analyze_vernac(sentence.ast)
            if vernac.extend_type is None:
                command_type = vernac.vernac_type
            else:
                command_type = vernac.extend_type
            # get new ids
            ids = serapi.parse_new_identifiers(feedback)
            if ids:
                local_ids = local_ids.union(ids)
            else:
                all_local_ids = set(serapi.get_local_ids())
                # get new identifiers
                ids = all_local_ids.difference(local_ids)
                # update reference set
                local_ids = all_local_ids
            pre_proof_id = post_proof_id
            pre_goals = post_goals
            post_proof_id = serapi.get_conjecture_id()
            proof_id_changed = post_proof_id != pre_proof_id
            program_regex = re.compile("[Pp]rogram")
            is_program = any(
                program_regex.search(attr) is not None
                for attr in vernac.attributes)
            if is_program:
                # A program was declared.
                # Persist the current goals.
                # Programs do not open proof mode, so post_proof_id
                # may be None or refer to another conjecture.
                program = _start_program(
                    sentence,
                    command_type,
                    ids,
                    pre_goals,
                    programs)
                if program is not None:
                    file_commands.append(program)
            elif proof_id_changed:
                post_goals = serapi.query_goals()
                if pre_proof_id in local_ids:
                    # a proof has concluded
                    if pre_proof_id in partial_proof_stacks:
                        partial_proof_stacks[pre_proof_id].append(
                            (sentence,
                             pre_goals,
                             command_type))
                        completed_lemma = _conclude_proof(
                            local_ids,
                            ids,
                            pre_proof_id,
                            conjectures,
                            partial_proof_stacks,
                            obligation_map,
                            finished_proof_stacks,
                            defined_lemmas)
                        if completed_lemma is not None:
                            file_commands.append(completed_lemma)
                        continue
                    else:
                        # That's not supposed to happen...
                        if OBLIGATION_ID_PATTERN.match(
                                pre_proof_id) is not None:
                            extra = "Is there an extra 'Next Obligation.'?"
                        else:
                            extra = ""
                        warnings.warn(
                            f"Anomaly detected. '{pre_proof_id}' is an open "
                            f"conjecture but is also already defined. {extra}")
                        if pre_proof_id in defined_lemmas:
                            # add to the existing lemma as a new proof
                            # block
                            lemma = defined_lemmas[pre_proof_id]
                            lemma.proofs.append(
                                [
                                    ProofSentence(
                                        sentence.text,
                                        sentence.ast,
                                        sentence.location,
                                        command_type,
                                        pre_goals)
                                ])
                            continue
                if post_proof_id not in partial_proof_stacks:
                    # We are starting a new proof (or obligation).
                    _start_proof_block(
                        (sentence,
                         pre_goals,
                         command_type),
                        post_proof_id,
                        conjectures,
                        partial_proof_stacks,
                        obligation_map,
                        programs)
                else:
                    # we are continuing a delayed proof
                    assert post_proof_id in partial_proof_stacks
                    proof_stack = partial_proof_stacks[post_proof_id]
                    proof_stack.append((sentence, pre_goals, command_type))

            elif post_proof_id is not None and not ids:
                # we are continuing an open proof
                assert post_proof_id in partial_proof_stacks
                post_goals = serapi.query_goals()
                proof_stack = partial_proof_stacks[post_proof_id]
                proof_stack.append((sentence, pre_goals, command_type))
            else:
                # We are either not in a proof
                # OR we just defined something new as a side-effect.
                # We let the previous goals persist.
                file_commands.append(
                    VernacCommandData(
                        list(ids),
                        None,
                        VernacSentence(
                            text,
                            sentence.ast,
                            location,
                            command_type,
                            pre_goals)))
    # assert that we have extracted all proofs
    assert not conjectures
    assert not partial_proof_stacks
    assert not finished_proof_stacks
    assert not programs
    return file_commands


def extract_vernac_commands(project: ProjectRepo) -> VernacDict:
    """
    Compile vernac commands from a project into a dict.

    Parameters
    ----------
    project : ProjectRepo
        The project from which to extract the vernac commands

    Returns
    -------
    VernacDict
        A map from file names to their extracted commands.
    """
    command_data = {}
    with pushd(project.dir_abspath):
<<<<<<< HEAD
        file_list = project.get_file_list()
        pbar = tqdm.tqdm(
            file_list,
            total=len(file_list),
            desc="extract_vernac_commands")
        for filename in pbar:
            # Verify that accompanying vo file exists first
            pbar.set_description(f"extract_vernac_commands: {filename}")
            path = Path(filename)
            vo = path.parent / (path.stem + ".vo")
            if not os.path.exists(vo):
                warn(
                    f"Skipped extraction for file {filename}. "
                    "No .vo file found.")
                continue
=======
        for filename in project.get_file_list(relative=True,
                                              dependency_order=True):
>>>>>>> 31d2f61e
            command_data[filename] = _extract_vernac_commands(
                project.get_sentences(
                    filename,
                    SEM.HEURISTIC,
                    return_locations=True,
                    glom_proofs=False),
                serapi_options=project.serapi_options)
    return command_data


def extract_cache(
        build_cache_client: CoqProjectBuildCacheClient,
        switch_manager: SwitchManager,
        project: ProjectRepo,
        commit_sha: str,
        process_project: Callable[[Project],
                                  VernacDict],
        coq_version: Optional[str] = None,
        recache: Optional[Callable[
            [CoqProjectBuildCacheServer,
             ProjectRepo,
             str,
             str],
            bool]] = None,
        block: bool = False) -> None:
    r"""
    Extract data from project commit and insert into `build_cache`.

    The cache is implemented as a file-and-directory-based
    repository structure (`CoqProjectBuildCache`) that provides
    storage of artifacts and concurrent access for parallel
    processes through the operating system's own file system.
    Directories identify projects and commits with a separate cache
    file per build environment (i.e., Coq version). The presence or
    absence of a cache file within the structure indicates whether
    the commit has been cached yet. The cache files themselves
    contain two key pieces of information (reflected in
    `ProjectCommitData`): the metadata for the commit and a map from
    Coq file paths in the project to sets of per-sentence build
    artifacts (represented by `VernacCommandData`).

    This function does not return any cache extracted. Instead, it
    modifies on-disk build cache by inserting any previously unseen
    cache artifacts.

    Parameters
    ----------
    build_cache_client : CoqProjectBuildCacheClient
        The client that can insert the build artifacts into the on-disk
        build cache.
    switch_manager : SwitchManager
        A source of switches in which to process the project.
    project : ProjectRepo
        The project from which to extract data.
    commit_sha : str
        The commit whose data should be extracted.
    process_project : Callable[[Project], VernacDict]
        Function that provides fallback vernacular command
        extraction for projects that do not build.
    coq_version : str or None, optional
        The version of Coq in which to build the project, by default
        None.
    recache : Callable[[CoqProjectBuildCache, ProjectRepo, str, \
                    str], bool]
            or None, optional
        A function that for an existing entry in the cache returns
        whether it should be reprocessed or not.
    block : bool, optional
        Whether to use blocking cache writes, by default False

    See Also
    --------
    prism.data.build_cache.CoqProjectBuildCache
    prism.data.build_cache.ProjectCommitData
    prism.data.build_cache.VernacCommandData
    """
    if coq_version is None:
        coq_version = project.metadata.coq_version
    if ((project.name,
         commit_sha,
         coq_version) not in build_cache_client
            or (recache is not None and recache(build_cache_client,
                                                project,
                                                commit_sha,
                                                coq_version))):
        extract_cache_new(
            build_cache_client,
            switch_manager,
            project,
            commit_sha,
            process_project,
            coq_version,
            block)


def extract_cache_new(
        build_cache_client: CoqProjectBuildCacheClient,
        switch_manager: SwitchManager,
        project: ProjectRepo,
        commit_sha: str,
        process_project: Callable[[Project],
                                  VernacDict],
        coq_version: str,
        block: bool):
    """
    Extract a new cache and insert it into the build cache.

    Parameters
    ----------
    build_cache_client : CoqProjectBuildCacheClient
        The client that can communicate the build cache to be written to
        the build cache server
    switch_manager : SwitchManager
        A source of switches in which to process the project.
    project : ProjectRepo
        The project from which to extract data.
    commit_sha : str
        The commit whose data should be extracted.
    process_project : Callable[[Project], VernacDict]
        Function that provides fallback vernacular command
        extraction for projects that do not build.
    coq_version : str or None, optional
        The version of Coq in which to build the project, by default
        None.
    block : bool
        Whether to use blocking cache writes
    """
    project.git.checkout(commit_sha)
    # get a switch
    dependency_formula = project.get_dependency_formula(coq_version)
    original_switch = project.opam_switch
    project.opam_switch = switch_manager.get_switch(
        dependency_formula,
        variables={
            'build': True,
            'post': True,
            'dev': True
        })
    # process the commit
    metadata = project.metadata
    try:
        build_result = project.build()
    except ProjectBuildError as pbe:
        build_result = (pbe.return_code, pbe.stdout, pbe.stderr)
        command_data = process_project(project)
    else:
        command_data = extract_vernac_commands(project)
    data = ProjectCommitData(
        metadata,
        command_data,
        ProjectBuildEnvironment(project.opam_switch.export()),
        ProjectBuildResult(*build_result))
    build_cache_client.insert(data, block)
    # release the switch
    switch_manager.release_switch(project.opam_switch)
    project.opam_switch = original_switch


def cache_extract_commit_iterator(
        project: ProjectRepo,
        starting_commit_sha: str) -> Generator[str,
                                               None,
                                               None]:
    """
    Provide default commit iterator for cache extraction.
    """
    iterator = ChangedCoqCommitIterator(project, starting_commit_sha)
    for item in iterator:
        # Define the minimum date; convert it to seconds since epoch
        limit_date = datetime(2019, 1, 1, 0, 0, 0)
        limit_epoch = calendar.timegm(limit_date.timetuple())
        # committed_date is in seconds since epoch
        if item.committed_date and item.committed_date >= limit_epoch:
            yield item.hexsha


class CacheExtractor:
    """
    Class for managing a broad Coq project cache extraction process.
    """

    _avail_cache_kwargs = ["fmt_ext"]
    _avail_mds_kwargs = ["fmt"]

    def __init__(
            self,
            cache_dir: str,
            metadata_storage_file: str,
            swim: SwitchManager,
            default_commits_path: str,
            commit_iterator_factory: Callable[[ProjectRepo,
                                               str],
                                              Iterator[str]],
            coq_version_iterator: Optional[Callable[[Project,
                                                     str],
                                                    Iterable[Union[
                                                        str,
                                                        Version]]]] = None,
            process_project: Optional[Callable[[ProjectRepo],
                                               VernacDict]] = None,
            **kwargs):
        self.cache_kwargs = {
            k: v for k,
            v in kwargs.items() if k in self._avail_cache_kwargs
        }
        """
        Keyword arguments for constructing the project cache build
        server
        """
        mds_kwargs = {
            k: v for k,
            v in kwargs.items() if k in self._avail_mds_kwargs
        }
        """
        Keyword arguments for constructing the metadata storage
        """
        self.cache_dir = cache_dir
        """
        Directory the cache will be read from and written to
        """
        self.swim = swim
        """
        The switch manager used for extraction
        """
        self.md_storage = MetadataStorage.load(
            metadata_storage_file,
            **mds_kwargs)
        """
        The project metadata storage object
        """
        self.md_storage_file = metadata_storage_file
        """
        The project metadata storage file
        """
        self.commit_iterator_factory = commit_iterator_factory
        """
        The factory function that produces a commit iterator given a
        project and a starting commmit SHA
        """
        self.default_commits_path = default_commits_path
        """
        Path to a file containing default commits for each project.
        """
        self.default_commits: Dict[str,
                                   List[str]] = io.load(
                                       self.default_commits_path,
                                       clz=dict)
        """
        The default commits for each project.
        """

        if coq_version_iterator is None:
            coq_version_iterator = self._default_coq_version_iterator
        self.coq_version_iterator = coq_version_iterator
        """
        An iterator over coq versions
        """

        if process_project is None:
            process_project = self._default_process_project
        self.process_project = process_project
        """
        Function to process commits for cache extraction if they do not
        build
        """

    @staticmethod
    def _commit_iterator_func(
        project: ProjectRepo,
        default_commits: Dict[str,
                              List[str]],
        commit_iterator_factory: Callable[[ProjectRepo,
                                           str],
                                          Iterator[str]]
    ) -> Iterator[str]:
        # Just in case the local repo is out of date
        for remote in project.remotes:
            remote.fetch()
        try:
            starting_commit_sha = default_commits[
                project.metadata.project_name][0]
        except IndexError:
            # There's at least one project in the default commits file
            # without a default commit; skip that one and any others
            # like it.
            return []
        return commit_iterator_factory(project, starting_commit_sha)

    def get_commit_iterator_func(
            self) -> Callable[[ProjectRepo],
                              Iterator[str]]:
        """
        Return a commit iterator function.

        Returns
        -------
        Callable[[ProjectRepo], Iterator[str]]
            The chosen commit iterator function
        """
        return partial(
            CacheExtractor._commit_iterator_func,
            default_commits=self.default_commits,
            commit_iterator_factory=self.commit_iterator_factory)

    @staticmethod
    def extract_cache_func(
        project: ProjectRepo,
        commit_sha: str,
        _result: None,
        build_cache_client_map: Dict[str,
                                     CoqProjectBuildCacheClient],
        switch_manager: SwitchManager,
        process_project: Callable[[Project],
                                  VernacDict],
        coq_version_iterator: Callable[[Project,
                                        str],
                                       Iterable[Union[str,
                                                      Version]]]):
        """
        Extract cache.

        Parameters
        ----------
        project : ProjectRepo
            The project to extract cache from
        commit_sha : str
            The commit to extract cache from
        _result : None
            Left empty for compatibility with `ProjectCommitMapper`
        build_cache_client_map : Dict[str, CoqProjectbuildCacheClient]
            A mapping from project name to build cache client, used to
            write extracted cache to disk
        switch_manager : SwitchManager
            A switch manager to use during extraction
        process_project : Callable[[Project], VernacDict]
            A function that does a best-effort cache extraction when the
            project does not build
        coq_version_iterator : Callable[[Project, str],
                                        Iterable[Union[str, Version]]]
            A function that returns an iterable over allowable coq
            versions
        """
        for coq_version in tqdm.tqdm(coq_version_iterator(project,
                                                          commit_sha),
                                     desc="Coq version"):
            extract_cache(
                build_cache_client_map[project.name],
                switch_manager,
                project,
                commit_sha,
                process_project,
                str(coq_version),
                CacheExtractor.recache)

    def get_extract_cache_func(
            self) -> Callable[[ProjectRepo,
                               str,
                               None],
                              None]:
        """
        Return the cache extraction function for the commit mapper.

        Returns
        -------
        Callable[[ProjectRepo, str, None], None]
            The extraction function to be mapped
        """
        return partial(
            CacheExtractor.extract_cache_func,
            build_cache_client_map=self.cache_clients,
            switch_manager=self.swim,
            process_project=self.process_project,
            coq_version_iterator=self.coq_version_iterator)

    def _default_coq_version_iterator(self, *args, **kwargs):
        return ["8.10.2"]

    def _default_process_project(self, *args, **kwargs) -> VernacDict:
        return dict()

    @staticmethod
    def recache(
            build_cache: CoqProjectBuildCacheServer,
            project: ProjectRepo,
            commit_sha: str,
            coq_version: str) -> bool:
        """
        Provide a placeholder function for now.
        """
        return False

    def run(
            self,
            root_path: str,
            log_dir: Optional[str] = None,
            updated_md_storage_file: Optional[str] = None,
            extract_nprocs: int = 8,
            force_serial: bool = False,
            n_build_workers: int = 1,
            profile: bool = False,
            project_names: Optional[List[str]] = None) -> None:
        """
        Build all projects at `root_path` and save updated metadata.

        Parameters
        ----------
        root_path : PathLike
            The root directory containing each project's directory.
            The project directories do not need to already exist.
        log_dir : str or None, optional
            Directory to store log file(s) in, by default the directory
            that the metadata storage file is loaded from
        updated_md_storage_file : str or None, optional
            File to save the updated metadata storage file to, by
            default the original file's parent directory /
            "updated_metadata.yml"
        extract_nprocs : int, optional
            Number of workers to allow for cache extraction, by default
            8
        force_serial : bool, optional
            If this argument is true, disable parallel execution all
            along the cache extraction pipeline. Useful for debugging.
            By default False.
        n_build_workers : int, optional
            The number of workers to allow per project when executing
            the `build` function, by default 1.
        profile : bool, optional
            If true, only 3 projects are used during extraction to allow
            for quicker code profiling, by default False.
        project_names : list of str or None, optional
            If a list is provided, select only projects with names on
            the list for extraction. If projects on the given list
            aren't found, a warning is given. By default None.
        """
        if log_dir is None:
            log_dir = Path(self.md_storage_file).parent
        if updated_md_storage_file is None:
            updated_md_storage_file = (
                Path(self.md_storage_file).parent / "updated_metadata.yml")
        # Generate list of projects
        projects = list(
            tqdm.tqdm(
                Pool(20).imap(
                    get_project_func(
                        root_path,
                        self.md_storage,
                        n_build_workers),
                    self.md_storage.projects),
                desc="Initializing Project instances",
                total=len(self.md_storage.projects)))
        # If we're profiling, limit the number of projects
        if profile and len(projects) > 4:
            projects = projects[: 3]
        # If a list of projects is specified, use only those projects
        if project_names is not None:
            projects = [p for p in projects if p.name in project_names]
            actual_project_set = {p.name for p in projects}
            requested_project_set = set(project_names)
            diff = requested_project_set.difference(actual_project_set)
            if diff:
                warn(
                    "The following projects were requested but were not "
                    f"found: {', '.join(diff)}")
        if force_serial:
            client_keys = None
            client_to_server_q = None
            server_to_client_q_dict = None
        else:
            client_keys = [project.name for project in projects]
            manager = mp.Manager()
            client_to_server_q, server_to_client_q_dict = create_cpbcs_qs(
                manager,
                client_keys)
        with CoqProjectBuildCacheServer(self.cache_dir,
                                        client_keys,
                                        client_to_server_q,
                                        server_to_client_q_dict,
                                        **self.cache_kwargs) as cache_server:
            if force_serial:
                self.cache_clients = {
                    project.name: cache_server for project in projects
                }
            else:
                self.cache_clients = {
                    project.name: CoqProjectBuildCacheClient(
                        cache_server.client_to_server,
                        cache_server.server_to_client_dict[project.name],
                        project.name) for project in projects
                }
            # Create commit mapper
            project_looper = ProjectCommitUpdateMapper[None](
                projects,
                self.get_commit_iterator_func(),
                self.get_extract_cache_func(),
                "Extracting cache",
                terminate_on_except=False)
            # Extract cache in parallel
            results, metadata_storage = project_looper.update_map(
                extract_nprocs,
                force_serial)
            # report errors
            if not os.path.exists(log_dir):
                os.makedirs(log_dir)
            with open(os.path.join(log_dir, "extract_cache.log"), "wt") as f:
                for p, result in results.items():
                    if isinstance(result, Except):
                        print(
                            f"{type(result.exception)} encountered in project {p}:"
                        )
                        print(result.trace)
                        f.write(
                            '\n'.join(
                                [
                                    "##########################################"
                                    "#########",
                                    f"{type(result.exception)} encountered in"
                                    f" project {p}:",
                                    result.trace
                                ]))
            # update metadata
            metadata_storage.dump(metadata_storage, updated_md_storage_file)
            print("Done")<|MERGE_RESOLUTION|>--- conflicted
+++ resolved
@@ -537,8 +537,7 @@
     """
     command_data = {}
     with pushd(project.dir_abspath):
-<<<<<<< HEAD
-        file_list = project.get_file_list()
+        file_list = project.get_file_list(relative=True, dependency_order=True)
         pbar = tqdm.tqdm(
             file_list,
             total=len(file_list),
@@ -553,10 +552,6 @@
                     f"Skipped extraction for file {filename}. "
                     "No .vo file found.")
                 continue
-=======
-        for filename in project.get_file_list(relative=True,
-                                              dependency_order=True):
->>>>>>> 31d2f61e
             command_data[filename] = _extract_vernac_commands(
                 project.get_sentences(
                     filename,
