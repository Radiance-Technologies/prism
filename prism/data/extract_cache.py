--- conflicted
+++ resolved
@@ -1,7 +1,6 @@
 """
 Module for storing cache extraction functions.
 """
-<<<<<<< HEAD
 from functools import partial
 from multiprocessing import Pool
 from pathlib import Path
@@ -18,9 +17,6 @@
 
 import tqdm
 from seutil import io
-=======
-from typing import Callable, List, Optional
->>>>>>> 44f68725
 
 from prism.data.build_cache import (
     CoqProjectBuildCache,
@@ -31,12 +27,11 @@
     VernacDict,
 )
 from prism.data.commit_map import Except, ProjectCommitUpdateMapper
-from prism.data.util import get_dependency_formula, get_project_func
+from prism.data.util import get_project_func
 from prism.interface.coq.serapi import SerAPI
 from prism.language.heuristic.util import ParserUtils
 from prism.project.base import SEM, Project
 from prism.project.exception import ProjectBuildError
-<<<<<<< HEAD
 from prism.project.metadata.storage import MetadataStorage
 from prism.project.repo import (
     ChangedCoqCommitIterator,
@@ -47,14 +42,7 @@
 from prism.util.radpytools.os import pushd
 from prism.util.swim import SwitchManager
 
-from ..language.gallina.analyze import SexpAnalyzer, SexpInfo
-=======
-from prism.project.repo import ProjectRepo
-from prism.util.radpytools.os import pushd
-from prism.util.swim import SwitchManager
-
 from ..language.gallina.analyze import SexpAnalyzer
->>>>>>> 44f68725
 
 
 def extract_vernac_commands(
