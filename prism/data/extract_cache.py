"""
Module for storing cache extraction functions.
"""
from typing import Callable

from prism.data.build_cache import CoqProjectBuildCache, ProjectCommitData
from prism.project.exception import ProjectBuildError
from prism.project.metadata import ProjectMetadata
from prism.project.repo import ProjectRepo
from prism.util.opam import OpamAPI, OpamSwitch


<<<<<<< HEAD
def get_switch(metadata : ProjectMetadata) -> OpamSwitch:
    """
    Pass args for use as a stub.
    """
=======
def get_switch(metadata: ProjectMetadata) -> OpamSwitch:
>>>>>>> 0edfdcdb
    return OpamAPI.find_switch(metadata)


def extract_cache(
        coq_version: str,
        build_cache: CoqProjectBuildCache,
        project: ProjectRepo,
        commit_sha: str,
        process_file: Callable) -> None:
    """
    Extract cache from project commit and insert into build_cache.
    """
    project.git.checkout(commit_sha)
    project.opam_switch = get_switch(project.metadata)
    coq_version = project.metadata.coq_version
    if (project.name, commit_sha, coq_version) not in build_cache:
        try:
            project.build()
            command_data = {}
            for filename in project.get_file_list():
                command_data[filename] = process_file(project, filename)
            data = ProjectCommitData(project.metadata, command_data)
            build_cache.insert(data)
        except ProjectBuildError as pbe:
            print(pbe.args)<|MERGE_RESOLUTION|>--- conflicted
+++ resolved
@@ -10,14 +10,10 @@
 from prism.util.opam import OpamAPI, OpamSwitch
 
 
-<<<<<<< HEAD
 def get_switch(metadata : ProjectMetadata) -> OpamSwitch:
     """
     Pass args for use as a stub.
     """
-=======
-def get_switch(metadata: ProjectMetadata) -> OpamSwitch:
->>>>>>> 0edfdcdb
     return OpamAPI.find_switch(metadata)
 
 
