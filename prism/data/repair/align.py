--- conflicted
+++ resolved
@@ -12,20 +12,12 @@
 from Levenshtein import distance as levenshtein
 from scipy.optimize import linear_sum_assignment
 
-<<<<<<< HEAD
 from prism.data.cache.command_types import (
-=======
-from prism.data.cache.types import (
->>>>>>> ee320061
     VernacCommandData,
     VernacCommandDataList,
     VernacSentence,
 )
-<<<<<<< HEAD
 from prism.data.cache.project_types import ProjectCommitData
-=======
-from prism.data.cache.types.project import ProjectCommitData
->>>>>>> ee320061
 from prism.data.repair.diff import commands_in_diff
 from prism.util.alignment import Alignment, lazy_align
 from prism.util.diff import GitDiff
