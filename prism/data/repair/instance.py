"""
Defines representations of repair instances (or examples).
"""

import typing
from dataclasses import asdict, dataclass, fields
from itertools import chain
from typing import (
    Callable,
    ClassVar,
    Dict,
    Generic,
    Iterable,
    Iterator,
    List,
    Optional,
    Set,
    Tuple,
    Type,
    TypeVar,
    Union,
)

import numpy as np
from bidict import bidict

<<<<<<< HEAD
from prism.data.cache.command_types import (
=======
from prism.data.cache.types import (
>>>>>>> ee320061
    VernacCommandData,
    VernacCommandDataList,
    VernacDict,
)
<<<<<<< HEAD
from prism.data.cache.project_types.project import ProjectCommitData
=======
from prism.data.cache.types.project import ProjectCommitData
>>>>>>> ee320061
from prism.data.repair.align import (
    AlignedCommands,
    AlignmentFunction,
    align_commits,
    default_align,
    get_aligned_commands,
    left_file_offsets_from_aligned_commands,
)
from prism.data.repair.diff import compute_git_diff
from prism.interface.coq.options import CoqWarningState, SerAPIOptions
from prism.language.gallina.analyze import SexpInfo
from prism.project.metadata import ProjectMetadata
from prism.util.diff import GitDiff
from prism.util.opam import OpamSwitch, PackageFormula
from prism.util.radpytools.dataclasses import Dataclass, default_field
from prism.util.serialize import (
    Serializable,
    SerializableDataDiff,
    deserialize_generic_dataclass,
)


@dataclass
class LocDiff:
    """
    A relative change in a source code location.
    """

    after_filename: str
    """
    The name of the file containing the location after the change.
    """
    lineno_diff: int
    """
    The change in starting line number.
    """
    bol_pos_diff: int
    """
    The change in beginning line character index.
    """
    lineno_last_diff: int
    """
    The change in final line number.
    """
    bol_pos_last_diff: int
    """
    The change in final line character index.
    """
    beg_charno_diff: int
    """
    The change in beginning character number.
    """
    end_charno_diff: int
    """
    The change in ending character number.
    """

    def patch(self, loc: SexpInfo.Loc) -> SexpInfo.Loc:
        """
        Apply the change to a given location.

        Parameters
        ----------
        loc : SexpInfo.Loc
            A location.

        Returns
        -------
        SexpInfo.Loc
            A new location resulting from applying this diff to `loc`.
        """
        return SexpInfo.Loc(
            self.after_filename,
            loc.lineno + self.lineno_diff,
            loc.bol_pos + self.bol_pos_diff,
            loc.lineno_last + self.lineno_last_diff,
            loc.bol_pos_last + self.bol_pos_last_diff,
            loc.beg_charno + self.beg_charno_diff,
            loc.end_charno + self.end_charno_diff)

    @classmethod
    def compute_diff(cls, a: SexpInfo.Loc, b: SexpInfo.Loc) -> 'LocDiff':
        """
        Compute the difference between two locations.

        Parameters
        ----------
        a, b : SexpInfo.Loc
            Two locations from the same or different documents.

        Returns
        -------
        diff : LocDiff
            The difference between `a` and `b` such that
            ``diff.patch(a) == b``.
        """
        return LocDiff(
            b.filename,
            b.lineno - a.lineno,
            b.bol_pos - a.bol_pos,
            b.lineno_last - a.lineno_last,
            b.bol_pos_last - a.bol_pos_last,
            b.beg_charno - a.beg_charno,
            b.end_charno - a.end_charno)


@dataclass
class VernacCommandDataListDiff:
    """
    A change relative to a list of extracted Vernacular commands.

    Each enumerated change should be independent such that one can
    remove an element and obtain a valid diff.
    """

    added_commands: VernacCommandDataList = default_field(
        VernacCommandDataList())
    """
    A list of new Vernacular commands to be added to the file.
    These new commands are presumed to be completely novel and not arise
    from relocating commands from other files.
    """
    affected_commands: Dict[
        int,
        SerializableDataDiff[VernacCommandData]] = default_field({})
    """
    A map from command indices in the original file to diffs that can be
    used to obtain commands that should replace the indexed commands.
    Note that the replacements may be located in other files.
    The commands are presumed to not be modified in form (text) but may
    be modified in content (AST/goals/hypotheses) as a side-effect of
    other changes.
    """
    changed_commands: Dict[
        int,
        SerializableDataDiff[VernacCommandData]] = default_field({})
    """
    A map from command indices in the original file to diffs that can be
    used to obtain commands that should replace the indexed commands.
    Note that the replacements may be located in other files.
    The commands are presumed to have been modified in form or content
    rather than simply relocated.
    """
    dropped_commands: Set[int] = default_field(set())
    """
    A set of command indices in the original file indicating commands
    that should be removed.
    """
    offsets: List[Tuple[Tuple[int,
                              int,
                              int],
                        Tuple[int,
                              int,
                              int]]] = default_field([])
    """
    A list of pairs of tuples identifying character and line offsets.

    The first tuple in each pair contains two character numbers
    identifying a region paired with a character-level offset that
    should be applied to each location after the region.
    The second tuple in each pair contains two line numbers identifying
    the same region paired with a line offset that should be applied to
    each location after the region in concurrence with the character
    offset
    """

    @property
    def is_empty(self) -> bool:
        """
        Return whether this diff is empty.
        """
        return not (
            self.added_commands or self.affected_commands
            or self.changed_commands or self.dropped_commands)

    def shallow_copy(self) -> 'VernacCommandDataListDiff':
        """
        Get a shallow copy of this structure and its fields.
        """
        return VernacCommandDataListDiff(
            self.added_commands.shallow_copy(),
            dict(self.affected_commands),
            dict(self.changed_commands),
            set(self.dropped_commands),
            list(self.offsets))


@dataclass
class ProjectCommitDataDiff:
    """
    A diff between two commits.

    Notes
    -----
    This diff is purely between the command-related elements of the
    `ProjectCommitData` and thus does not capture changes to the
    environment, metadata, or other fields of `ProjectCommitData`.
    """

    command_changes: Dict[str,
                          VernacCommandDataListDiff] = default_field({})
    """
    A map containing per-file changes.
    """
    file_dependencies_diff: SerializableDataDiff[Optional[Dict[
        str,
        List[str]]]] = default_field(SerializableDataDiff(""))
    """
    Any changes to the precomputed dependency graph between the files.
    """

    @property
    def added_commands(self) -> Iterator[Tuple[str, VernacCommandData]]:
        """
        Get an iterator over commands added to each file.

        Yields
        ------
        str
            The path to the file containing the added command.
        VernacCommandData
            The added command.
        """
        for filename, file_changes in self.command_changes.items():
            for command in file_changes.added_commands:
                yield filename, command

    @property
    def affected_commands(
        self) -> Iterator[Tuple[str,
                                int,
                                SerializableDataDiff[VernacCommandData]]]:
        """
        Get an iterator over commands indirectly affected in each file.

        An affected command is one whose text did not change but whose
        data nevertheless did, e.g., due to a relocation or a
        side-effect of a text modification elsewhere.

        Yields
        ------
        str
            The path to the file containing the affected command.
        int
            The index of the affected command in the original state's
            list of commands for the file.
        SerializableDataDiff[VernacCommandData]]
            A diff that when applied to the original command yields the
            affected version.
        """
        for filename, file_changes in self.command_changes.items():
            for command_index, command_diff in file_changes.affected_commands.items():
                yield filename, command_index, command_diff

    @property
    def changed_commands(
        self) -> Iterator[Tuple[str,
                                int,
                                SerializableDataDiff[VernacCommandData]]]:
        """
        Get an iterator over commands changed in each file.

        Yields
        ------
        str
            The path to the file containing the changed command.
        int
            The index of the changed command in the original state's
            list of commands for the file.
        SerializableDataDiff[VernacCommandData]]
            A diff that when applied to the original command yields the
            changed version.
        """
        for filename, file_changes in self.command_changes.items():
            for command_index, command_diff in file_changes.changed_commands.items():
                yield filename, command_index, command_diff

    @property
    def dropped_commands(self) -> Iterator[Tuple[str, int]]:
        """
        Get an iterator over commands dropped from each file.

        Yields
        ------
        str
            The path to the file containing the dropped command.
        int
            The index of the dropped command in the original state's
            list of commands for the file.
        """
        for filename, file_changes in self.command_changes.items():
            for index in file_changes.dropped_commands:
                yield filename, index

    @property
    def is_empty(self) -> bool:
        """
        Return whether this diff is empty.
        """
        return all([v.is_empty for v in self.command_changes.values()])

    def _patch_locations(self, patched_command_data: VernacDict) -> None:
        """
        Apply offsets in the patch to locations of commands.

        The given `patched_command_data` is presumed to already be
        repaired but for the offsets and sorted in canonical order (such
        that nested commands appear before the commands that surround
        them).
        """
        for filename, change in self.command_changes.items():
            # iterate in reverse order so that we can correctly detect
            # nested commands and not need to offset the offsets
            offsets = sorted(
                change.offsets,
                key=lambda p: p[0][0],
                reverse=True)
            if not offsets:
                continue
            commands = patched_command_data[filename]
            for idx, command in enumerate(reversed(commands)):
                idx = len(commands) - idx - 1
                cmd_loc = command.location
                for (
                    (charno,
                     charno_last,
                     char_shift),
                    (lineno,
                     _lineno_last,
                     line_shift),
                ) in offsets:
                    if cmd_loc.beg_charno >= charno_last:
                        command.shift_location(line_shift, char_shift)
                    elif cmd_loc.beg_charno > charno:
                        assert cmd_loc.lineno_last < charno_last, \
                            "Nested inner command cannot spill outside outer command"
                        nested_line_shift = cmd_loc.lineno_last - cmd_loc.lineno + 1
                        nested_char_shift = cmd_loc.end_charno - cmd_loc.beg_charno
                        # shift subsequent and outer command(s)
                        for j in range(idx + 1, len(commands)):
                            commands[j].shift_location(
                                nested_line_shift,
                                nested_char_shift)
                        # shift nested command to outer command's start
                        command.shift_location(
                            lineno - cmd_loc.lineno,
                            charno - cmd_loc.beg_charno)
                    elif cmd_loc.beg_charno < charno:
                        assert cmd_loc.end_charno < charno, \
                            "Unnested command cannot spill into another command"
                        continue

    def patch(self, data: ProjectCommitData) -> ProjectCommitData:
        """
        Apply this diff to given project data.

        Note that only the command elements of the `data` will be
        patched.

        Parameters
        ----------
        data : ProjectCommitData
            Extracted command data from a commit.

        Returns
        -------
        ProjectCommitData
            The patched commit data.
            Note that goals will be fully patched and expanded.
            Call `ProjectCommitData.diff_goals` on the result
        """
        # ensure goals are uncompressed
        data.patch_goals()
        result = data.shallow_copy()
        result_command_data = result.command_data
        # decompose moves and changes into drops and adds
        dropped_commands: Dict[str,
                               Set[int]] = {}
        added_commands: Dict[str,
                             VernacCommandDataList] = {}
        for filename, change in self.command_changes.items():
            # Set of commands to be dropped from original state.
            dropped = dropped_commands.setdefault(filename, set())
            dropped.update(change.dropped_commands)
            # Include added commands from diff being applied.
            added = added_commands.setdefault(filename, VernacCommandDataList())
            added.extend(c.shallow_copy() for c in change.added_commands)
            # decompose changes into drops and adds
            dropped.update(change.changed_commands.keys())
            dropped.update(change.affected_commands.keys())
            for (original_command_index,
                 command_diff) in chain(change.changed_commands.items(),
                                        change.affected_commands.items()):
                # patch the original command
                original_command = data.command_data[filename][
                    original_command_index]
                command = command_diff.patch(original_command)
                added = added_commands.setdefault(
                    command.location.filename,
                    VernacCommandDataList())
                added.append(command)
        # Apply Changes
        # Drop commands. This results in:
        #   1) removal of commands removed by diff
        #   2) removal of commands moved by diff
        #      from original locations
        for filename, dropped in dropped_commands.items():
            # Get the command data from original file.
            try:
                command_data = result_command_data[filename]
            except KeyError:
                command_data = VernacCommandDataList()
                assert not dropped, "cannot drop commands from non-existent files"
                result_command_data[filename] = command_data
            # Create new command data without dropped commands
            command_data = VernacCommandDataList(
                [c for i,
                 c in enumerate(command_data) if i not in dropped])
            # Replace original command data with new one.
            # Empty command data implies the whole file was dropped.
            if not command_data:
                # the resulting file would be empty; remove it
                result_command_data.pop(filename, None)
            else:
                result_command_data[filename] = command_data
        # Apply Changes
        # Add commands. This results in:
        #   1) Add commands added by the diff.
        #   2) Add commands moved by the diff to their new locations.
        for filename, added in added_commands.items():
            try:
                command_data = result_command_data[filename]
            except KeyError:
                command_data = VernacCommandDataList()
                result_command_data[filename] = command_data
            command_data.extend(added)
            if not command_data:
                assert not added, "file cannot be empty if commands were added"
                # the resulting file would be empty; remove it
                result_command_data.pop(filename, None)
        # Apply offsets
        result.sort_commands()
        self._patch_locations(result_command_data)
        result.file_dependencies = self.file_dependencies_diff.patch(
            data.file_dependencies)
        return result

    def shallow_copy(self) -> 'ProjectCommitDataDiff':
        """
        Get a shallow copy of this structure and its fields.
        """
        return ProjectCommitDataDiff(
            {k: v.shallow_copy() for k,
             v in self.command_changes.items()},
            self.file_dependencies_diff)

    @classmethod
    def from_aligned_commands(
            cls,
            aligned_commands: AlignedCommands) -> 'ProjectCommitDataDiff':
        """
        Create a diff from aligned commands of two implied commits.

        Parameters
        ----------
        aligned_commands : AlignedCommands
            A list of pairs of aligned commands between two commits.

        Returns
        -------
        diff : ProjectCommitDataDiff
            A diff between the implied commits consistent with the given
            alignment.

        Notes
        -----
        This computation does not capture changes to the file
        dependencies.
        """
        result = ProjectCommitDataDiff()
        changes = result.command_changes
        a_file_offsets = left_file_offsets_from_aligned_commands(
            aligned_commands)
        for a, b in aligned_commands:
            if a is None:
                # added command
                assert b is not None, "cannot skip both sequences in alignment"
                _, filename, cmd = b
                file_diff = changes.setdefault(
                    filename,
                    VernacCommandDataListDiff())
                file_diff.added_commands.append(cmd.shallow_copy())
            elif b is None:
                # dropped command
                assert a is not None, "cannot skip both sequences in alignment"
                aidx, filename, _ = a
                offset = a_file_offsets[filename]
                file_diff = changes.setdefault(
                    filename,
                    VernacCommandDataListDiff())
                file_diff.dropped_commands.add(aidx - offset)
            else:
                # a command with a match
                aidx, filename, acmd = a
                _, _, bcmd = b
                offset = a_file_offsets[filename]
                file_diff = changes.setdefault(
                    filename,
                    VernacCommandDataListDiff())
                if acmd != bcmd:
                    command_diff = SerializableDataDiff[
                        VernacCommandData].compute_diff(acmd,
                                                        bcmd)
                    if acmd.all_text() != bcmd.all_text():
                        # changed command
                        container = file_diff.changed_commands
                    else:
                        # some extraneous content was affected
                        # the command may have been moved, have a
                        # modified AST due to a different Coq version,
                        # or have different goals/hypotheses due to
                        # side-effects
                        container = file_diff.affected_commands
                    container[aidx - offset] = command_diff
                # else the command is unchanged and not in the diff
        return result

    @classmethod
    def from_alignment(
        cls,
        a: ProjectCommitData,
        b: ProjectCommitData,
        alignment: np.ndarray,
        return_aligned_commands: bool = False
    ) -> Union['ProjectCommitDataDiff',
               Tuple['ProjectCommitDataDiff',
                     AlignedCommands]]:
        """
        Create a diff between two commits given a precomputed alignment.

        Parameters
        ----------
        a, b : ProjectCommitData
            Command data extracted from two commits of a project.
            The goals of each command will be patched in-place as a
            side-effect.
            Call ``a.diff_goals()`` and ``b.diff_goals()`` to compress
            them after alignment, if desired.
        alignment : np.ndarray
            A precomputed alignment between the commands of each project
            where ``(i,j)`` matches the ``i``-th command of `a` to the
            ``j``-th command of `b`.
        return_aligned_commands : bool, optional
            If True, then return the alignment between the commands of
            `a` and `b`, by default False.

        Returns
        -------
        diff : ProjectCommitDataDiff
            The diff between `a` and `b` such that
            ``diff.patch(a).command_data == b.command_data``.
        aligned_commands : AlignedCommands, optional
            If `return_aligned_commands` is True, then the aligned
            commands are also returned.
        """
        # NOTE (AG): I haven't been able to convince myself why patching
        # goals is necessary, but all tests indicate that it is.
        a.patch_goals()
        b.patch_goals()
        a.sort_commands()
        b.sort_commands()
        aligned_commands = get_aligned_commands(a, b, alignment)
        diff = cls.from_aligned_commands(aligned_commands)
        diff.file_dependencies_diff = SerializableDataDiff.compute_diff(
            a.file_dependencies,
            b.file_dependencies)
        if return_aligned_commands:
            return diff, aligned_commands
        else:
            return diff

    @classmethod
    def from_commit_data(
        cls,
        a: ProjectCommitData,
        b: ProjectCommitData,
        align: AlignmentFunction,
        diff: Optional[GitDiff] = None,
        compute_diff: bool = True,
        return_aligned_commands: bool = False
    ) -> Union['ProjectCommitDataDiff',
               Tuple['ProjectCommitDataDiff',
                     AlignedCommands]]:
        """
        Create a diff between two commits.

        Parameters
        ----------
        a, b : ProjectCommitData
            Command data extracted from two commits of a project.
        align : AlignmentFunction
            A function to align the commands of `a` and `b`.
            If a `diff` is available, then the alignment is only applied
            to parts of each commit that intersect the `diff`.
        diff : Optional[GitDiff], optional
            A `diff` between the source code of each commit.
            If ``None`` and `compute_diff` is True, then a surrogate
            `diff` will be computed between the data in `a` and `b`.
            By default None.
        compute_diff : bool, optional
            If True, then compute a default `diff` when `diff` is None.
            Otherwise, do nothing such that `align` operates on the
            entirety of `a` and `b`, which may be expensive depending on
            the alignment algorithm.
            By default True.
        return_aligned_commands : bool, optional
            If True, then return the alignment between the commands of
            `a` and `b`, by default False.

        Returns
        -------
        ProjectCommitDataDiff
            The diff between `a` and `b` such that
            ``diff.patch(a).command_data == b.command_data``.
        aligned_commands : AlignedCommands, optional
            If `return_aligned_commands` is True, then the aligned
            commands are also returned.
        """
        if diff is None and compute_diff:
            diff = compute_git_diff(a, b)
        if diff is not None:
            alignment = align_commits(a, b, diff, align)
        else:
            alignment = align(a, b)
        data_diff = cls.from_alignment(a, b, alignment, return_aligned_commands)
        return data_diff


@dataclass
class BuildProcess:
    """
    Metadata that enables functionality in an implicit environment.
    """

    build_cmd: List[str]
    """
    A list of commands for building the project.
    """
    install_cmd: List[str]
    """
    A list of commands for installing the project in a user environment.
    """
    clean_cmd: List[str]
    """
    A list of commands for cleaning build artifacts.
    """
    serapi_options: Optional[SerAPIOptions]
    """
    Flags or options passed to SerAPI command-line executables.
    """

    def embed(self, metadata: ProjectMetadata) -> None:
        """
        Embed the build process in the given metadata.
        """
        for f in fields(self):
            f_name = f.name
            setattr(metadata, f_name, getattr(self, f_name))

    @classmethod
    def from_metadata(cls, metadata: ProjectMetadata) -> 'BuildProcess':
        """
        Extract the build process from given project metadata.
        """
        return BuildProcess(
            metadata.build_cmd,
            metadata.install_cmd,
            metadata.clean_cmd,
            metadata.serapi_options)


T = TypeVar('T', bound=Dataclass)


def cast_from_base_cls(cls: Type[T], obj: T, base_cls: Type[T]) -> T:
    """
    Cast a value to a subclass of a given base dataclass.
    """
    if not isinstance(obj, cls):
        obj = cls(**{f.name: getattr(obj,
                                     f.name) for f in fields(base_cls)})
    return obj


_State = TypeVar("_State")
_StateDiff = TypeVar("_StateDiff")
_Process = TypeVar("_Process")


@dataclass
class ProjectState(Serializable, Generic[_State, _StateDiff, _Process]):
    """
    The state of a project.
    """

    project_state: _State
    """
    A representation of the state of the project.
    """
    offset: Optional[_StateDiff] = None
    """
    A set of changes relative to the `project_state`.

    This field is useful for representing working tree changes.
    """
    _build_process: Optional[_Process] = None
    """
    The build process and/or compiler flags.
    """
    _environment: Optional[OpamSwitch.Configuration] = None
    """
    The environment in which the project is built.

    This field identifies other installed package versions including the
    Coq compiler.
    """

    @property
    def build_process(self) -> Optional[_Process]:
        """
        The build process for the state.
        """
        return self._build_process

    @property
    def environment(self) -> Optional[OpamSwitch.Configuration]:
        """
        Get the environment for the state.
        """
        return self._environment

    @classmethod
    def deserialize(cls, data: object) -> 'ProjectState':
        """
        Deserialize a project state.

        Note that this only works for monomorphic subclasses.
        """
        return deserialize_generic_dataclass(data, cls, error="raise")


@dataclass
class ProjectStateDiff(Serializable, Generic[_StateDiff, _Process]):
    """
    A change in some implicit project's state.
    """

    diff: _StateDiff
    """
    A refactor or other change to some implicit state.
    """
    build_process: Optional[_Process] = None
    """
    A change in the build process or compiler flags.

    If None, then it is understood to be the same build process as the
    process associated with the implicit state.
    """
    environment: Optional[OpamSwitch.Configuration] = None
    """
    The changed environment.

    If None, then it is understood to be the same environment as the
    environment associated with implicit state.
    """

    @classmethod
    def deserialize(cls, data: object) -> 'ProjectStateDiff':
        """
        Deserialize a project state diff.

        Note that this only works for monomorphic subclasses.
        """
        return deserialize_generic_dataclass(data, cls, error="raise")


@dataclass
class ErrorInstance(Serializable, Generic[_State, _StateDiff, _Process]):
    """
    A concise example of an error.

    With this representation, one should be able to capture errors
    induced by changes to source code and/or environment.
    """

    project_name: str
    """
    An identifier that uniquely determines the project and is implicitly
    linked to a Git repository through some external correspondence.
    """
    initial_state: ProjectState[_State, _StateDiff, _Process]
    """
    An initial project state.

    A state of the project, nominally taken to be prior to a change that
    introduced a broken proof or other bug.
    """
    change: ProjectStateDiff[_StateDiff, _Process]
    """
    A refactor or other change that introduces an error when applied to
    the `initial_state`.

    If the diff is empty and the environment is None, then
    `initial_state` is understood to be broken.
    """
    error_location: Set[SexpInfo.Loc] = default_field(set())
    """
    A precise location for the error(s).

    This field allows one to avoid needing to attempt compilation of the
    project to identify the error(s).
    In addition, it allows an `ErrorInstance` to focus on a subset of
    errors in the event that the `change` induces multiple independent
    errors.
    The location is understood to be with respect to the project after
    application of the `change`.
    """
    tags: Set[str] = default_field(set())
    """
    Tag(s) characterizing the nature of the change or error.

    Optional labels that can be used to partition a dataset based upon a
    custom taxonomy for finer-grained evaluation or meta-studies.
    """

    @property
    def build_process(self) -> Optional[_Process]:
        """
        Get the build process for the error state, if specified.
        """
        build_process = self.change.build_process
        if build_process is None:
            build_process = self.initial_state.build_process
        return build_process

    @property
    def environment(self) -> Optional[OpamSwitch.Configuration]:
        """
        Get the environment of the error state, if specified.
        """
        environment = self.change.environment
        if environment is None:
            environment = self.initial_state.environment
        return environment

    @classmethod
    def deserialize(cls, data: object) -> 'ErrorInstance':
        """
        Deserialize an error instance.

        Note that this only works for monomorphic subclasses.
        """
        return deserialize_generic_dataclass(data, cls, error="raise")


@dataclass
class RepairInstance(Serializable, Generic[_State, _StateDiff, _Process]):
    """
    A concise example of a repair.

    With this representation, one should be able to capture errors and
    repairs due to both changes to the source code and changes in
    environment.
    """

    error: ErrorInstance[_State, _StateDiff, _Process]
    """
    An erroneous project state.
    """
    repaired_state_or_diff: Union[ProjectState[_State,
                                               _StateDiff,
                                               _Process],
                                  ProjectStateDiff[_StateDiff,
                                                   _Process]]
    """
    A repaired proof state.

    A state of the project after an error induced by the change has been
    fixed.
    If the environment is None, then it is understood to be the same
    environment in which the error occurs.
    """

    @property
    def build_process(self) -> Optional[_Process]:
        """
        Get the build process of the repaired state, if specified.
        """
        build_process = self.repaired_state_or_diff.build_process
        if build_process is None:
            build_process = self.error.build_process
        return build_process

    @property
    def environment(self) -> Optional[OpamSwitch.Configuration]:
        """
        Get the environment of the repaired state, if specified.
        """
        environment = self.repaired_state_or_diff.environment
        if environment is None:
            environment = self.error.environment
        return environment

    @classmethod
    def deserialize(cls, data: object) -> 'RepairInstance':
        """
        Deserialize a repair instance.

        Note that this only works for monomorphic subclasses.
        """
        return deserialize_generic_dataclass(data, cls, error="raise")


@dataclass
class GitProjectState(ProjectState[str, GitDiff, BuildProcess]):
    """
    The state of a project in terms of Git commits and diffs.
    """

    @property
    def commit_sha(self) -> str:
        """
        Get a hash identifying a commit within a Git repository.
        """
        return self.project_state


@dataclass
class GitProjectStateDiff(ProjectStateDiff[GitDiff, BuildProcess]):
    """
    A change in some implicit Git repository's state.
    """

    pass


@dataclass
class GitErrorInstance(ErrorInstance[str, GitDiff, BuildProcess]):
    """
    A concise example of an error in its most raw and unprocessed form.

    With this representation, one should be able to capture errors
    induced by changes to source code and/or environment.
    """

    def __post_init__(self):
        """
        Patch generic attributes to non-generic subclasses.
        """
        if not isinstance(self.initial_state, GitProjectState):
            self.initial_state = GitProjectState(
                self.initial_state.project_state,
                self.initial_state.offset,
                self.initial_state._build_process,
                self.initial_state._environment)
        if not isinstance(self.change, GitProjectStateDiff):
            self.change = GitProjectStateDiff(
                self.change.diff,
                self.change.build_process,
                self.change.environment)


@dataclass
class GitRepairInstance(RepairInstance[str, GitDiff, BuildProcess]):
    """
    A concise example of a repair in its most raw and unprocessed form.

    With this representation, one should be able to capture errors and
    repairs due to both changes to the source code and changes in
    environment.
    """

    def __post_init__(self):
        """
        Patch generic attributes to non-generic subclasses.
        """
        if not isinstance(self.error, GitErrorInstance):
            self.error = GitErrorInstance(
                self.error.project_name,
                self.error.initial_state,
                self.error.change,
                self.error.error_location,
                self.error.tags)
        if isinstance(self.repaired_state_or_diff, ProjectState):
            if not isinstance(self.repaired_state_or_diff, GitProjectState):
                self.repaired_state_or_diff = GitProjectState(
                    self.repaired_state_or_diff.project_state,
                    self.repaired_state_or_diff.offset,
                    self.repaired_state_or_diff._build_process,
                    self.repaired_state_or_diff._environment)
        elif isinstance(self.repaired_state_or_diff, ProjectStateDiff):
            if not isinstance(self.repaired_state_or_diff, GitProjectStateDiff):
                self.repaired_state_or_diff = GitProjectStateDiff(
                    self.repaired_state_or_diff.diff,
                    self.repaired_state_or_diff.build_process,
                    self.repaired_state_or_diff.environment)
        else:
            raise TypeError(
                "repaired_state_or_diff must be a state or a diff, "
                f"got {type(self.repaired_state_or_diff)}")


@dataclass
class ProjectCommitDataState(ProjectState[ProjectCommitData,
                                          ProjectCommitDataDiff,
                                          BuildProcess]):
    """
    The state of a project in terms of extracted commit data.
    """

    @property
    def build_process(self) -> Optional[BuildProcess]:
        """
        Get the environment from the project commit data.
        """
        build_process = self._build_process
        if build_process is None:
            build_process = BuildProcess.from_metadata(
                self.project_state.project_metadata)
        return build_process

    @property
    def commit_data(self) -> ProjectCommitData:
        """
        Get the commit data containing the state of the project.
        """
        return self.project_state

    @property
    def environment(self) -> Optional[OpamSwitch.Configuration]:
        """
        Get the environment from the project commit data.
        """
        environment = self._environment
        if environment is None and self.project_state.environment is not None:
            environment = self.project_state.environment.switch_config
        return environment

    @property
    def offset_state(self) -> ProjectCommitData:
        """
        Get the cumulative project state represented by this object.
        """
        state = self.project_state
        if self.offset is not None:
            state = self.offset.patch(state)
        if self.build_process is not None:
            self.build_process.embed(state.project_metadata)
        return state

    def compress(
        self,
        reference_build_process: Optional[BuildProcess] = None,
        reference_environment: Optional[OpamSwitch.Configuration] = None
    ) -> GitProjectState:
        r"""
        Get a concise Git-based representation of this state.

        Parameters
        ----------
        reference_build_process : Optional[BuildProcess], optional
            The build process corresponding to a prior reference point.
            For example, `self` may be a repaired state with
            `reference_build_process` taken from a broken state.
        reference_environment : Optional[OpamSwitch.Configuration], \
                optional
            The environment corresponding to a prior reference point.
            For example, `self` may be a repaired state with
            `reference_environment` taken from a broken state.

        Returns
        -------
        GitProjectStateDiff
            A concise representation of this diff.
        """
        offset = self.offset
        if self.offset is not None:
            offset = compute_git_diff(self.project_state, self.offset_state)
        offset = typing.cast(Optional[GitDiff], offset)
        if self.project_state.project_metadata.commit_sha is None:
            raise RuntimeError("Commit SHA must be known")
        build_process = None
        if (reference_build_process is None
                or reference_build_process != self.build_process):
            build_process = self.build_process
        environment = None
        if (reference_environment is None
                or reference_environment != self.environment):
            environment = self.environment
        return GitProjectState(
            self.project_state.project_metadata.commit_sha,
            offset,
            build_process,
            environment)


@dataclass
class ProjectCommitDataStateDiff(ProjectStateDiff[ProjectCommitDataDiff,
                                                  BuildProcess]):
    """
    A change in some implicit commit's extracted state.
    """

    def compress(
        self,
        reference: ProjectCommitData,
        reference_build_process: Optional[BuildProcess],
        reference_environment: Optional[OpamSwitch.Configuration]
    ) -> GitProjectStateDiff:
        """
        Compress this diff data into a text-based Git diff.

        Parameters
        ----------
        reference : ProjectCommitData
            A reference point against which to compute the Git diff.
        reference_environment : Optional[OpamSwitch.Configuration]
            The environment corresponding to the `reference` point.

        Returns
        -------
        GitProjectStateDiff
            A concise representation of this diff.
        """
        build_process = None
        if (reference_build_process is None
                or reference_build_process != self.build_process):
            build_process = self.build_process
        environment = None
        if (reference_environment is None
                or reference_environment != self.environment):
            environment = self.environment
        return GitProjectStateDiff(
            compute_git_diff(reference,
                             self.diff.patch(reference)),
            build_process,
            environment)


ErrorAnnotator = Callable[[
    VernacCommandData,
    ProjectCommitData,
    ProjectCommitDataDiff,
    Optional[BuildProcess],
    Optional[OpamSwitch.Configuration],
    Optional[Iterable[str]]
],
                          Set[str]]  # noqa: E126
"""
A function that annotates a erroneous command with a set of tags.
"""

ChangeSelectionMapping = Dict[str, str]
"""
Dictionary mapping field names of ChangeSelection to strings derived
from those fields.
"""


@dataclass
class ChangeSelection:
    """
    Represents a selection from a `ProjectCommitDataDiff`.
    """

    added_commands: Iterable[Tuple[str, int]] = default_field([])
    """
    A list of pairs of filenames and added command indices.
    """
    affected_commands: Iterable[Tuple[str, int]] = default_field([])
    """
    A list of pairs of filenames and affected command indices.
    """
    changed_commands: Iterable[Tuple[str, int]] = default_field([])
    """
    A list of pairs of filenames and changed command indices.
    """
    dropped_commands: Iterable[Tuple[str, int]] = default_field([])
    """
    A list of pairs of filenames and dropped command indices.
    """

    def as_joined_dict(self) -> ChangeSelectionMapping:
        """
        Join ChangeSelection fields as strings and return as dictionary.

        Parameters
        ----------
        change_selection : ChangeSelection
            ChangeSelection object to process

        Returns
        -------
        ChangeSelectionMapping
            Mapping containing joined fields dictionary
        """
        # This function could be a one-liner, but that would just be too
        # much.
        mapping = {}
        for key, value in asdict(self).items():
            mapping[key] = " ".join(
                [f"{item[0]} {item[1]}" for item in sorted(value)])
        return mapping


ChangeSetMiner = Callable[[ProjectCommitData,
                           ProjectCommitDataDiff],
                          Iterable[ChangeSelection]]
"""
A function that takes an initial state and a diff relative to it and
returns a set of changesets derived from the diff.
"""


@dataclass
class ProjectCommitDataErrorInstance(ErrorInstance[ProjectCommitData,
                                                   ProjectCommitDataDiff,
                                                   BuildProcess]):
    """
    An example of an error in a standalone, precomputed offline format.

    With this representation, one should be able to capture errors
    induced by changes to source code and/or environment.
    """

    def __post_init__(self):
        """
        Patch generic attributes to non-generic subclasses.
        """
        if not isinstance(self.initial_state, ProjectCommitDataState):
            self.initial_state = ProjectCommitDataState(
                self.initial_state.project_state,
                self.initial_state.offset,
                self.initial_state._build_process,
                self.initial_state._environment)
        if not isinstance(self.change, ProjectCommitDataStateDiff):
            self.change = ProjectCommitDataStateDiff(
                self.change.diff,
                self.change.build_process,
                self.change.environment)

    @property
    def error_state(self) -> ProjectCommitData:
        """
        Get the project state containing the error.
        """
        initial_state = cast_from_base_cls(
            ProjectCommitDataState,
            self.initial_state,
            ProjectState)
        initial_state = typing.cast(ProjectCommitDataState, initial_state)
        error_state = self.change.diff.patch(initial_state.offset_state)
        error_state.sort_commands()
        if self.change.build_process is not None:
            self.change.build_process.embed(error_state.project_metadata)
        return error_state

    @property
    def project_metadata(self) -> ProjectMetadata:
        """
        Get the initial state's project metadata.
        """
        return self.initial_state.project_state.project_metadata

    def compress(self) -> GitErrorInstance:
        """
        Get a concise Git-based representation of this error instance.
        """
        initial_state = cast_from_base_cls(
            ProjectCommitDataState,
            self.initial_state,
            ProjectState)
        initial_state = typing.cast(ProjectCommitDataState, initial_state)
        change = cast_from_base_cls(
            ProjectCommitDataStateDiff,
            self.change,
            ProjectStateDiff)
        change = typing.cast(ProjectCommitDataStateDiff, change)
        return GitErrorInstance(
            initial_state.project_state.project_metadata.project_name,
            initial_state.compress(),
            change.compress(
                initial_state.project_state,
                initial_state._build_process,
                initial_state._environment),
            self.error_location,
            set(self.tags))

    @classmethod
    def _make_error_instance(
            cls,
            initial_state: ProjectCommitData,
            broken_state_diff: ProjectCommitDataDiff,
            broken_build_process: Optional[BuildProcess],
            broken_environment: Optional[OpamSwitch.Configuration],
            broken_dependencies: Optional[Iterable[str]],
            broken_commands: Iterable[VernacCommandData],
            get_error_tags: ErrorAnnotator) -> 'ProjectCommitDataErrorInstance':
        """
        Create the actual error instance.
        """
        error_build_process = None
        if broken_build_process is not None:
            error_build_process = broken_build_process
            initial_build_process = BuildProcess.from_metadata(
                initial_state.project_metadata)
            if error_build_process == initial_build_process:
                error_build_process = None
        error_environment = None
        if broken_environment is not None:
            error_environment = broken_environment
            if initial_state.environment is not None:
                initial_environment = initial_state.environment.switch_config
                if error_environment == initial_environment:
                    error_environment = None
        tags = set()
        for broken_command in broken_commands:
            tags.update(
                get_error_tags(
                    broken_command,
                    initial_state,
                    broken_state_diff,
                    broken_build_process,
                    broken_environment,
                    broken_dependencies))
        error_instance = cls(
            project_name=initial_state.project_metadata.project_name,
            initial_state=ProjectCommitDataState(initial_state,
                                                 None,
                                                 None),
            change=ProjectCommitDataStateDiff(
                broken_state_diff,
                error_build_process,
                error_environment),
            error_location={bc.command.location for bc in broken_commands},
            tags=tags)
        return error_instance

    @classmethod
    def default_changeset_miner(
        cls,
        initial_state: ProjectCommitData,
        commit_diff: ProjectCommitDataDiff,
        error_filter: Optional[Callable[[VernacCommandData],
                                        bool]] = None
    ) -> List[ChangeSelection]:
        r"""
        Make selections by dropping individual changed commands.

        Parameters
        ----------
        initial_state : ProjectCommitData
            The initial state of the project.
        commit_diff : ProjectCommitDataDiff
            Changes to the state from which selections will be made.
        error_filter : Optional[Callable[[VernacCommandData], bool]], \
                optional
            An optional filter one may use to skip dropping certain
            commands, e.g., to create changes that drop only altered
            proofs, by default None.

        Returns
        -------
        selected_changes : List[ChangeSelection]
            A list of selected changesets.
        """
        selected_changes: List[ChangeSelection] = []
        for filename, command_index, _ in commit_diff.changed_commands:
            # make an example for each filtered, *changed* command
            original_command = initial_state.command_data[filename][
                command_index]
            if error_filter is None or error_filter(original_command):
                # this command is not filtered out
                added_commands = [
                    (f,
                     idx)
                    for f,
                    file_changes in commit_diff.command_changes.items()
                    for idx in range(len(file_changes.added_commands))
                ]
                affected_commands = [
                    (f,
                     idx) for f,
                    idx,
                    _ in commit_diff.affected_commands
                ]
                # drop command in selection
                changed_commands = [
                    (f,
                     idx)
                    for f,
                    idx,
                    _ in commit_diff.changed_commands
                    if f != filename or idx != command_index
                ]
                dropped_commands = list(commit_diff.dropped_commands)
                selected_changes.append(
                    ChangeSelection(
                        added_commands,
                        affected_commands,
                        changed_commands,
                        dropped_commands))
        return selected_changes

    @classmethod
    def get_build_process_tags(
            cls,
            initial_build_process: BuildProcess,
            broken_build_process: Optional[BuildProcess]) -> Set[str]:
        """
        Update tags for an error given before/after build processes.
        """
        tags = set()
        initial_options = initial_build_process.serapi_options
        broken_options = None
        if broken_build_process is not None:
            broken_options = broken_build_process.serapi_options
        if initial_options is not None and broken_options is not None:
            initial_iqr = initial_options.iqr
            broken_iqr = broken_options.iqr
            tags.update(
                {
                    f"dropped-I-path:{p}" for p in initial_iqr.I
                    if p not in broken_iqr.I
                })
            tags.update(
                {
                    f"added-I-path:{p}" for p in broken_iqr.I
                    if p not in initial_iqr.I
                })
            tags.update(
                cls.get_qr_tags(
                    initial_iqr.Q,
                    broken_iqr.Q,
                    broken_iqr.R,
                    True))
            tags.update(
                cls.get_qr_tags(
                    initial_iqr.R,
                    broken_iqr.R,
                    broken_iqr.Q,
                    False))
            initial_settings = initial_options.settings_dict
            broken_settings = broken_options.settings_dict
            for setting_name, setting_enabled in broken_settings.items():
                if (setting_name not in initial_settings
                        or setting_enabled != initial_settings[setting_name]):
                    tags.add(
                        f"{'Set' if setting_enabled else 'Unset'}:{setting_name}"
                    )
            initial_warnings = initial_options.warnings_dict
            broken_warnings = broken_options.warnings_dict
            for warning_name, warning_state in broken_warnings.items():
                if (warning_name not in initial_warnings
                        or warning_state != initial_warnings[warning_name]):
                    if warning_state == CoqWarningState.DISABLED:
                        tags.add(f"warning-disabled:{warning_name}")
                    elif warning_state == CoqWarningState.ENABLED:
                        tags.add(f"warning-enabled:{warning_name}")
                    else:
                        tags.add(f"warning-elevated:{warning_name}")
            for f in fields(initial_options):
                f_name = f.name
                if f.type == bool:
                    initial_flag = getattr(initial_options, f_name)
                    broken_flag = getattr(broken_options, f_name)
                    if initial_flag != broken_flag:
                        if broken_flag != f.default:
                            tags.add(f"added-flag:{f_name}")
                        else:
                            tags.add(f"removed-flag:{f_name}")
        return tags

    @classmethod
    def get_environment_tags(
            cls,
            initial_environment: Optional[OpamSwitch.Configuration],
            initial_opam_dependencies: Optional[List[str]],
            final_environment: Optional[OpamSwitch.Configuration],
            final_opam_dependencies: Optional[Iterable[str]]) -> Set[str]:
        """
        Get tags for an error given the environment before and after.
        """
        tags = set()
        if (initial_environment is not None and final_environment is not None
                and initial_opam_dependencies is not None
                and final_opam_dependencies is not None):
            initial_packages = dict(initial_environment.installed)
            final_packages = dict(final_environment.installed)
            initial_dependencies = set()
            for dep in initial_opam_dependencies:
                for p in typing.cast(PackageFormula,
                                     PackageFormula.parse(dep)).packages:
                    if p in initial_packages:
                        initial_dependencies.add(p)
                    # else not a required dependency if not installed
            repaired_dependencies = set()
            for dep in final_opam_dependencies:
                for p in typing.cast(PackageFormula,
                                     PackageFormula.parse(dep)).packages:
                    if p in final_packages:
                        repaired_dependencies.add(p)
                    # else not a required dependency if not installed
            tags.update(
                {
                    f"dropped-dependency:{p}" for p in final_packages if
                    p in initial_dependencies and p not in repaired_dependencies
                })
            tags.update(
                {
                    f"new-dependency:{p}" for p in final_packages if
                    p not in initial_dependencies and p in repaired_dependencies
                })
            tags.update(
                {
                    f"updated-dependency:{p}" for p in final_packages
                    if p in initial_dependencies and p in repaired_dependencies
                    and initial_packages[p] != final_packages[p]
                })
        return tags

    @classmethod
    def get_qr_tags(
            cls,
            initial_qr: Set[Tuple[str,
                                  str]],
            broken_qr: Set[Tuple[str,
                                 str]],
            broken_rq: Set[Tuple[str,
                                 str]],
            is_Q: bool) -> Set[str]:
        """
        Update tags for an error instance given before/after QR flags.
        """
        tags = set()
        initial_qr_dict = bidict(initial_qr)
        broken_qr_dict = bidict(broken_qr)
        for physical, logical in initial_qr:
            if physical in broken_qr_dict:
                new_logical = broken_qr_dict[physical]
                if new_logical != logical:
                    tags.add(
                        f"changed-logical-{'Q' if is_Q else 'R'}-path:"
                        f"{physical}({logical} -> {new_logical})")
            elif logical not in broken_qr_dict.inv:
                tags.add(
                    f"dropped-{'Q' if is_Q else 'R'}-path:{physical},{logical}")
            if logical in broken_qr_dict.inv:
                new_physical = broken_qr_dict.inv[logical]
                if new_physical != physical:
                    tags.add(
                        f"changed-physical-{'Q' if is_Q else 'R'}-path:"
                        f"{logical}({physical} -> {new_physical})")
            if (physical, logical) in broken_rq:
                tags.add(
                    f"changed-{'Q' if is_Q else 'R'}-to-{'R' if is_Q else 'Q'}:"
                    f"{physical},{logical}")
        for physical, logical in broken_qr.difference(initial_qr):
            if (physical not in initial_qr_dict
                    and logical not in initial_qr_dict.inv):
                tags.add(
                    f"added-{'Q' if is_Q else 'R'}-path:{physical},{logical}")
        return tags

    @classmethod
    def default_get_error_tags(
            cls,
            broken_command: VernacCommandData,
            initial_state: ProjectCommitData,
            broken_state_diff: ProjectCommitDataDiff,
            broken_build_process: Optional[BuildProcess],
            broken_environment: Optional[OpamSwitch.Configuration],
            broken_dependencies: Optional[Iterable[str]]) -> Set[str]:
        """
        Get a default set of tags to apply to an error.

        The default set of tags identify the type of repaired command
        and additionally note that the repair instance has been
        artificially mined, that only one command is repaired in one
        file, and whether any dependencies have been updated, dropped,
        or added (including Coq version).

        Parameters
        ----------
        broken_command : VernacCommandData
            The command in need of repair
        initial_state : ProjectCommitData
            The initial state containing the broken command.
        broken_state_diff : ProjectCommitDataDiff
            A diff that can be applied the the `initial_state` to
            retrieve the entire broken state.
        broken_build_process : Optional[BuildProcess]
            The build process in which the command is broken.
        broken_environment : Optional[OpamSwitch.Configuration]
            The installed environment in which the command is broken.
        broken_dependencies : Optional[Iterable[str]]
            The requested dependencies of the broken project state as a
            collection of serialized package formulae.

        Returns
        -------
        tags : Set[str]
            A set of tags describing the error, each prefixed with
            ``'error'``.
        """
        tags = {
            broken_command.command_type,
            "artificial:mined",
            "one-command",
            "one-file"
        }
        tags.update(
            cls.get_environment_tags(
                initial_state.environment.switch_config
                if initial_state.environment is not None else None,
                initial_state.project_metadata.opam_dependencies,
                broken_environment,
                broken_dependencies))
        initial_build_process = BuildProcess.from_metadata(
            initial_state.project_metadata)
        tags.update(
            cls.get_build_process_tags(
                initial_build_process,
                broken_build_process))
        return {f"error:{t}" for t in tags}

    @classmethod
    def make_error_instance(
            cls,
            initial_state: ProjectCommitData,
            final_state: ProjectCommitData,
            commit_diff: Optional[ProjectCommitDataDiff] = None,
            changeset: Optional[ChangeSelection] = None,
            get_error_tags: Optional[ErrorAnnotator] = None,
            align: Optional[AlignmentFunction] = None,
            **kwargs) -> 'ProjectCommitDataErrorInstance':
        """
        Create an error instance from its constituent components.

        Parameters
        ----------
        initial_state : ProjectCommitData
            An initial state.
        final_state : ProjectCommitData
            Another commit's state presumed to occur after
            `initial_state`.
        commit_diff : Optional[ProjectCommitDataDiff], optional
            A precomputed diff between `initial_state` and
            `final_state`, by default None.
            If None, then the diff will be computed internally.
        changeset : Optional[ChangeSelection], optional
            A selection of changes from `commit_diff` on which to base
            the error instance.
            By default, the entirety of `commit_diff` is used.
        get_error_tags : Optional[ErrorAnnotator], optional
            A function that annotates an error with tags for subsequent
            filtering of the mined examples.
            By default, `default_get_error_ tags` is used.
        align : Optional[AlignmentFunction], optional
            If `commit_diff` is None, then the alignment algorithm used
            to compute the diff, by default `default_align`.
        kwargs
            Additional keyword arguments to
            `ProjectCommitDataDiff.from_commit_data`.

        Returns
        -------
        ProjectCommitDataErrorInstance
            An error instance corresponding to the given `changeset`.
        """
        if align is None:
            align = default_align
        diff = kwargs.pop('diff', None)
        if diff is None:
            diff = compute_git_diff(initial_state, final_state)
        return_alignment = kwargs.pop('return_alignment', False) or False
        if commit_diff is None:
            commit_diff = typing.cast(
                ProjectCommitDataDiff,
                ProjectCommitDataDiff.from_commit_data(
                    initial_state,
                    final_state,
                    align,
                    diff=diff,
                    return_aligned_commands=return_alignment,
                    **kwargs))
        if get_error_tags is None:
            get_error_tags = cls.default_get_error_tags
        broken_command_indices = {
            (f,
             idx) for f,
            idx,
            _ in commit_diff.changed_commands
        }
        if changeset is None:
            broken_state_diff = commit_diff.shallow_copy()
        else:
            broken_state_diff = ProjectCommitDataDiff(
                {
                    k: VernacCommandDataListDiff(offsets=list(v.offsets)) for k,
                    v in commit_diff.command_changes.items()
                },
                commit_diff.file_dependencies_diff)
            for filename, added_idx in changeset.added_commands:
                broken_state_diff.command_changes[
                    filename].added_commands.append(
                        commit_diff.command_changes[filename]
                        .added_commands[added_idx].shallow_copy())
            for filename, changed_idx in changeset.affected_commands:
                # no need to copy since SerializableDataDiff is
                # immutable
                broken_state_diff.command_changes[filename].affected_commands[
                    changed_idx] = commit_diff.command_changes[
                        filename].affected_commands[changed_idx]
            for filename, changed_idx in changeset.changed_commands:
                broken_state_diff.command_changes[filename].changed_commands[
                    changed_idx] = commit_diff.command_changes[
                        filename].changed_commands[changed_idx]
                broken_command_indices.discard((filename, changed_idx))
            for filename, dropped_idx in changeset.dropped_commands:
                broken_state_diff.command_changes[
                    filename].dropped_commands.add(dropped_idx)
        # "broken" commands are those that did not change
        # However, their location may still have changed, and we wish
        # to preserve that as otherwise its old location may clash with
        # other changes.
        # If the commmand stayed in the same file or not:
        #   Shift it to the starting line of the changed version.
        #   If it spans fewer lines, then do nothing else.
        #   If it spans more lines, then shift all commands that appear
        #   after the changed version by the difference.
        # Note that the shifting occurs at patch time to avoid needing
        # to reconstruct all of the SerializableDataDiffs
        # Nested commands are shifted to before the "broken" command and
        # increase the offset at which the broken command and all
        # subsequent commands are shifted.
        broken_commands = []
        for f, idx in broken_command_indices:
            initial_command = initial_state.command_data[f][idx]
            broken_command = initial_command.shallow_copy()
            broken_commands.append(broken_command)
            repair = commit_diff.command_changes[f].changed_commands[idx]
            repaired_command = repair.patch(broken_command)
            repair_filename = repaired_command.location.filename
            # update location but not text
            new_location = repaired_command.spanning_location()
            for sentence in broken_command.sentences_iter():
                sentence.location = sentence.location.rename(repair_filename)
            (num_excess_lines,
             num_excess_chars) = broken_command.relocate(new_location)
            # recreate diff
            repair = SerializableDataDiff[VernacCommandData].compute_diff(
                initial_command,
                broken_command)
            broken_state_diff.command_changes[f].affected_commands[idx] = repair
            # record offsets
            if num_excess_chars > 0 or num_excess_lines > 0:
                broken_state_diff.command_changes.setdefault(
                    repair_filename,
                    VernacCommandDataListDiff()).offsets.append(
                        (
                            (
                                new_location.beg_charno,
                                new_location.end_charno,
                                num_excess_chars),
                            (
                                new_location.lineno,
                                new_location.lineno_last,
                                num_excess_lines)))
        error_instance = cls._make_error_instance(
            initial_state,
            broken_state_diff,
            BuildProcess.from_metadata(final_state.project_metadata),
            final_state.environment.switch_config
            if final_state.environment is not None else None,
            final_state.project_metadata.opam_dependencies,
            broken_commands,
            get_error_tags)
        return error_instance

    @classmethod
    def mine_error_examples(
            cls,
            initial_state: ProjectCommitData,
            repaired_state: ProjectCommitData,
            align: Optional[AlignmentFunction] = None,
            changeset_miner: Optional[ChangeSetMiner] = None,
            get_error_tags: Optional[ErrorAnnotator] = None,
            **kwargs) -> List['ProjectCommitDataErrorInstance']:
        """
        Mine a pair of commits for error examples.

        By default, error examples produced by this method comprise
        standalone broken commands (complete theorems, definitions,
        etc.) that have been modified between the commits.
        A virtual broken state is induced by partially applying the
        changes between the given commits such that changed commands are
        left out.
        The `changeset_miner` dictates which changes are left out in one
        or more derived changesets.
        The left-out change may constitute a presumptive "repair".
        One may observe that not all mined broken states are guaranteed
        to actually raise an error when compiled.

        Parameters
        ----------
        initial_state : ProjectCommitData
            An initial state, presumed to be without error.
        repaired_state : ProjectCommitData
            Another commit's state presumed to occur after
            `initial_state` and also be without error.
        align : Optional[AlignmentFunction], optional
            A function that may be used to align the commands of
            `initial_state` and `repaired_state`.
        changeset_miner : Optional[ChangeSetMiner], optional
            A function that selects sets of changes from the diff
            between `initial_state` and `repaired_state` to serve as
            error instances.
            By default, changesets are constructed by leaving each
            changed command out one at a time.
        get_error_tags : Optional[RepairAnnotator], optional
            A function that annotates an error with tags for subsequent
            filtering of the mined examples.
            By default, `default_get_error_tags` is used.
        kwargs
            Optional keyword arguments to
            `ProjectCommitDataDiff.from_commit_data`, e.g., a
            pre-computed diff.

        Returns
        -------
        List['ProjectCommitDataErrorInstance']
            A list of mined error instances.
        """
        if align is None:
            align = default_align
        if changeset_miner is None:
            changeset_miner = cls.default_changeset_miner
        if get_error_tags is None:
            get_error_tags = cls.default_get_error_tags
        # sort commands for reproducible indexing of commands in
        # produced diffs
        initial_state.sort_commands()
        commit_diff = typing.cast(
            ProjectCommitDataDiff,
            ProjectCommitDataDiff.from_commit_data(
                initial_state,
                repaired_state,
                align,
                **kwargs))
        error_instances: List[ProjectCommitDataErrorInstance] = []
        for changeset in changeset_miner(initial_state, commit_diff):
            # make two partial diffs
            # one partial diff creates a presumed broken state
            error_instance = cls.make_error_instance(
                initial_state,
                repaired_state,
                commit_diff,
                changeset,
                get_error_tags)
            error_instances.append(error_instance)
        return error_instances


RepairAnnotator = Callable[[
    VernacCommandData,
    SerializableDataDiff[VernacCommandData],
    ProjectCommitData,
    ProjectCommitData
],
                           Set[str]]  # noqa: E126
"""
A function that annotates a repaired command with a set of tags.
"""


@dataclass
class ProjectCommitDataRepairInstance(RepairInstance[ProjectCommitData,
                                                     ProjectCommitDataDiff,
                                                     BuildProcess]):
    """
    A concise example of a repair in its most raw and unprocessed form.

    With this representation, one should be able to capture errors and
    repairs due to both changes to the source code and changes in
    environment.
    """

    _repair_commit_tag: ClassVar[str] = "repair:commit:"

    def __post_init__(self):
        """
        Patch generic attributes to non-generic subclasses.
        """
        if not isinstance(self.error, ProjectCommitDataErrorInstance):
            self.error = ProjectCommitDataErrorInstance(
                self.error.project_name,
                self.error.initial_state,
                self.error.change,
                self.error.error_location,
                self.error.tags)
        if isinstance(self.repaired_state_or_diff, ProjectState):
            if not isinstance(self.repaired_state_or_diff,
                              ProjectCommitDataState):
                self.repaired_state_or_diff = ProjectCommitDataState(
                    self.repaired_state_or_diff.project_state,
                    self.repaired_state_or_diff.offset,
                    self.repaired_state_or_diff._build_process,
                    self.repaired_state_or_diff._environment)
        elif isinstance(self.repaired_state_or_diff, ProjectStateDiff):
            if not isinstance(self.repaired_state_or_diff,
                              ProjectCommitDataStateDiff):
                self.repaired_state_or_diff = ProjectCommitDataStateDiff(
                    self.repaired_state_or_diff.diff,
                    self.repaired_state_or_diff.build_process,
                    self.repaired_state_or_diff.environment)
        else:
            raise TypeError(
                "repaired_state_or_diff must be a state or a diff, "
                f"got {type(self.repaired_state_or_diff)}")

    @property
    def tags(self) -> Set[str]:
        """
        The set of tags assigned to this repair instance.
        """
        return self.error.tags

    def compress(self) -> GitRepairInstance:
        """
        Get a concise Git-based representation of this repair instance.
        """
        error = cast_from_base_cls(
            ProjectCommitDataErrorInstance,
            self.error,
            ErrorInstance)
        error = typing.cast(ProjectCommitDataErrorInstance, error)
        if isinstance(self.repaired_state_or_diff, ProjectState):
            repaired = cast_from_base_cls(
                ProjectCommitDataStateDiff,
                self.repaired_state_or_diff,
                ProjectStateDiff)
            repaired = typing.cast(ProjectCommitDataState, repaired)
            repaired = repaired.compress(error.build_process, error.environment)
        else:
            repaired = cast_from_base_cls(
                ProjectCommitDataStateDiff,
                self.repaired_state_or_diff,
                ProjectStateDiff)
            repaired_commit_sha = None
            tag = None
            for tag in self.tags:
                if tag.startswith(self._repair_commit_tag):
                    repaired_commit_sha = tag[len(self._repair_commit_tag):]
                    break
            if repaired_commit_sha is not None:
                # we can just save the commit SHA instead of the diff
                repaired = GitProjectState(
                    repaired_commit_sha,
                    None,
                    repaired.build_process
                    if repaired.build_process != error.build_process else None,
                    repaired.environment
                    if repaired.environment != error.environment else None)
                # remove the now-redundant tag
                assert tag is not None
                error.tags.discard(tag)
            else:
                repaired = typing.cast(ProjectCommitDataStateDiff, repaired)
                repaired = repaired.compress(
                    error.error_state,
                    error.build_process,
                    error.environment)
        repaired = typing.cast(
            Union[GitProjectState,
                  GitProjectStateDiff],
            repaired)
        return GitRepairInstance(error.compress(), repaired)

    @classmethod
    def _make_repair_instance(
        cls,
        initial_state: ProjectCommitData,
        broken_state_diff: ProjectCommitDataDiff,
        broken_state: ProjectCommitData,
        repaired_state_diff: ProjectCommitDataDiff,
        repaired_state: ProjectCommitData,
        broken_command: VernacCommandData,
        repair: SerializableDataDiff[VernacCommandData],
        get_tags: RepairAnnotator,
    ) -> 'ProjectCommitDataRepairInstance':
        """
        Create the actual repair instance.
        """
        repaired_build_process: Optional[
            BuildProcess] = BuildProcess.from_metadata(
                repaired_state.project_metadata)
        if repaired_build_process == BuildProcess.from_metadata(
                initial_state.project_metadata):
            repaired_build_process = None
        repaired_environment = None
        if repaired_state.environment is not None:
            repaired_environment = repaired_state.environment.switch_config
            if initial_state.environment is not None:
                initial_environment = initial_state.environment.switch_config
                if repaired_environment == initial_environment:
                    repaired_environment = None
        repair_instance = ProjectCommitDataRepairInstance(
            error=ProjectCommitDataErrorInstance(
                project_name=initial_state.project_metadata.project_name,
                initial_state=ProjectCommitDataState(initial_state,
                                                     None,
                                                     None),
                change=ProjectCommitDataStateDiff(broken_state_diff,
                                                  None),
                error_location={broken_command.command.location},
                tags=get_tags(
                    broken_command,
                    repair,
                    broken_state,
                    repaired_state)),
            repaired_state_or_diff=ProjectCommitDataStateDiff(
                repaired_state_diff,
                repaired_build_process,
                repaired_environment))
        return repair_instance

    @classmethod
    def default_changeset_miner(
        cls,
        initial_state: ProjectCommitData,
        commit_diff: ProjectCommitDataDiff,
        error_filter: Optional[Callable[[VernacCommandData],
                                        bool]] = None
    ) -> List[ChangeSelection]:
        r"""
        Make selections by dropping individual changed commands.

        Parameters
        ----------
        initial_state : ProjectCommitData
            The initial state of the project.
        commit_diff : ProjectCommitDataDiff
            Changes to the state from which selections will be made.
        error_filter : Optional[Callable[[VernacCommandData], bool]], \
                optional
            An optional filter one may use to skip dropping certain
            commands, e.g., to create changes that drop only altered
            proofs, by default None.

        Returns
        -------
        selected_changes : List[ChangeSelection]
            A list of selected changesets.
        """
        selected_changes: List[ChangeSelection] = []
        for filename, command_index, _ in commit_diff.changed_commands:
            # make an example for each filtered, *changed* command
            original_command = initial_state.command_data[filename][
                command_index]
            if error_filter is None or error_filter(original_command):
                # this command is not filtered out
                added_commands = [
                    (f,
                     idx)
                    for f,
                    file_changes in commit_diff.command_changes.items()
                    for idx in range(len(file_changes.added_commands))
                ]
                affected_commands = [
                    (f,
                     idx) for f,
                    idx,
                    _ in commit_diff.affected_commands
                ]
                # drop command in selection
                changed_commands = [
                    (f,
                     idx)
                    for f,
                    idx,
                    _ in commit_diff.changed_commands
                    if f != filename or idx != command_index
                ]
                dropped_commands = list(commit_diff.dropped_commands)
                selected_changes.append(
                    ChangeSelection(
                        added_commands,
                        affected_commands,
                        changed_commands,
                        dropped_commands))
        return selected_changes

    @classmethod
    def default_get_error_tags(cls, *args, **kwargs) -> Set[str]:
        """
        Get a default set of tags to apply to an error.

        See Also
        --------
        ProjectCommitDataErrorInstance.default_get_error_tags : For API
        """
        return ProjectCommitDataErrorInstance.default_get_error_tags(
            *args,
            **kwargs)

    @classmethod
    def default_get_repair_tags(
            cls,
            broken_command: VernacCommandData,
            repair: SerializableDataDiff[VernacCommandData],
            initial_state: ProjectCommitData,
            repaired_state: ProjectCommitData) -> Set[str]:
        """
        Get a default set of tags to apply to a repair.

        The default set of tags identify the type of repaired command
        and additionally note that the repair instance has been
        artificially mined, that only one command is repaired in one
        file, and whether any dependencies have been updated, dropped,
        or added (including Coq version).

        Parameters
        ----------
        broken_command : VernacCommandData
            The command in need of repair
        repair : SerializableDataDiff[VernacCommandData]
            A diff that can be applied to the command to retrieve its
            repaired version via ``repair.patch(broken_command)``.
        initial_state : ProjectCommitData
            The initial state containing the broken command.
        repaired_state : ProjectCommitData
            The repaired state.

        Returns
        -------
        tags : Set[str]
            A set of tags describing the repair, each prefixed with
            ``'repair'``.
        """
        tags = {
            f"{broken_command.command_type}",
            "artificial:mined",
            "one-command",
            "one-file"
        }
        repaired_command = repair.patch(broken_command)
        if repaired_command.command.text != broken_command.command.text:
            tags.add("specification")
        if repaired_command.proof_text() != broken_command.proof_text():
            tags.add("proof")
        tags.update(
            ProjectCommitDataErrorInstance.get_environment_tags(
                initial_state.environment.switch_config
                if initial_state.environment is not None else None,
                initial_state.project_metadata.opam_dependencies,
                repaired_state.environment.switch_config
                if repaired_state.environment is not None else None,
                repaired_state.project_metadata.opam_dependencies))
        tags.update(
            ProjectCommitDataErrorInstance.get_build_process_tags(
                BuildProcess.from_metadata(initial_state.project_metadata),
                BuildProcess.from_metadata(repaired_state.project_metadata)))
        return {f"repair:{t}" for t in tags}

    @classmethod
    def make_repair_instance(
        cls,
        error_instance: ProjectCommitDataErrorInstance,
        repaired_state: ProjectCommitData,
        align: Optional[AlignmentFunction] = None,
        get_repair_tags: Optional[RepairAnnotator] = None
    ) -> 'ProjectCommitDataRepairInstance':
        """
        Create a repair instance from a given error instance.

        Parameters
        ----------
        error_instance : ProjectCommitDataErrorInstance
            A preconstructed example of an error.
        repaired_state : ProjectCommitData
            A state based on that of `error_instance` that is presumed
            to be repaired.
        align : Optional[AlignmentFunction], optional
            The alignment algorithm to use when constructing the diff
            between the error instance's state and `repaired_state, by
            default `default_align`.
        get_repair_tags : Optional[RepairAnnotator], optional
            A function that annotates a repair with tags for subsequent
            filtering of the mined examples.
            By default, `default_get_repair_tags` is used.

        Returns
        -------
        ProjectCommitDataRepairInstance
            The repair instance.
        """
        if align is None:
            align = default_align
        if get_repair_tags is None:
            get_repair_tags = cls.default_get_repair_tags
        broken_state = error_instance.error_state
        # sort commands for reproducible indexing of commands in
        # produced diffs
        broken_state.sort_commands()
        # the other partial diff repairs the broken state
        repaired_state_diff = typing.cast(
            ProjectCommitDataDiff,
            ProjectCommitDataDiff.from_commit_data(
                broken_state,
                repaired_state,
                align))
        # get the broken commands
        added = list(repaired_state_diff.added_commands)
        repaired = list(repaired_state_diff.changed_commands)
        dropped = list(repaired_state_diff.dropped_commands)
        assert added or repaired or dropped, \
            "Something should have been repaired"
        # generate repair tags
        tags = error_instance.tags
        for filename, broken_command_index, repair in repaired:
            broken_command = broken_state.command_data[filename][
                broken_command_index]
            tags.update(
                get_repair_tags(
                    broken_command,
                    repair,
                    broken_state,
                    repaired_state))
        # assemble the repair instance
        repaired_build_process: Optional[
            BuildProcess] = BuildProcess.from_metadata(
                repaired_state.project_metadata)
        if repaired_build_process == BuildProcess.from_metadata(
                broken_state.project_metadata):
            repaired_build_process = None
        repaired_environment = None
        if repaired_state.environment is not None:
            repaired_environment = repaired_state.environment.switch_config
            if broken_state.environment is not None:
                initial_environment = broken_state.environment.switch_config
                if repaired_environment == initial_environment:
                    repaired_environment = None
        repair_instance = cls(
            error_instance,
            ProjectCommitDataStateDiff(
                repaired_state_diff,
                repaired_build_process,
                repaired_environment))
        # make sure the repaired state's identity gets captured
        if repaired_state.project_metadata.commit_sha is not None:
            repair_instance.error.tags.add(
                ''.join(
                    [
                        cls._repair_commit_tag,
                        repaired_state.project_metadata.commit_sha
                    ]))
        return repair_instance

    @classmethod
    def mine_repair_examples(
            cls,
            initial_state: ProjectCommitData,
            repaired_state: ProjectCommitData,
            align: Optional[AlignmentFunction] = None,
            changeset_miner: Optional[ChangeSetMiner] = None,
            get_error_tags: Optional[ErrorAnnotator] = None,
            get_repair_tags: Optional[RepairAnnotator] = None,
            **kwargs) -> List['ProjectCommitDataRepairInstance']:
        """
        Mine a pair of commits for repair examples.

        Repair examples produced by this method comprise standalone
        commands (complete theorems, definitions, etc.) that have been
        modified between the commits.
        A virtual broken state is induced by partially applying the
        changes between the given commits such that one changed command
        is left out.
        The left-out change constitutes the presumptive "repair".
        One may observe that not all mined broken states are guaranteed
        to actually raise an error when compiled.
        In such cases, one may infer the "repair" to be simply a
        directive to follow the original user's intention.

        Parameters
        ----------
        initial_state : ProjectCommitData
            An initial state.
        repaired_state : ProjectCommitData
            Another commit's state presumed to occur after
            `initial_state` and be without error.
        align : Optional[AlignmentFunction], optional
            The alignment algorithm to use when constructing diffs
            between project commit states, namely the `initial_state`,
            `repaired_state`, and derived broken state(s).
        changeset_miner : Optional[ChangeSetMiner], optional
            A function that selects sets of changes from the diff
            between `initial_state` and `repaired_state` to serve as
            error instances.
            By default, changesets are constructed by leaving each
            changed command out one at a time.
            Consequently, every changed command is extracted as a repair
            example.
        get_error_tags : Optional[RepairAnnotator], optional
            A function that annotates an error with tags for subsequent
            filtering of the mined examples.
            By default, `default_get_error_tags` is used.
        get_repair_tags : Optional[RepairAnnotator], optional
            A function that annotates a repair with tags for subsequent
            filtering of the mined examples.
            By default, `default_get_repair_tags` is used.
        kwargs
            Optional keyword arguments to
            `ProjectCommitDataDiff.from_commit_data`, e.g., a
            pre-computed diff.

        Returns
        -------
        List['ProjectCommitDataRepairInstance']
            A list of mined repair instances.
        """
        if align is None:
            align = default_align
        if changeset_miner is None:
            changeset_miner = cls.default_changeset_miner
        if get_error_tags is None:
            get_error_tags = cls.default_get_error_tags
        if get_repair_tags is None:
            get_repair_tags = cls.default_get_repair_tags
        error_instances = ProjectCommitDataErrorInstance.mine_error_examples(
            initial_state,
            repaired_state,
            align,
            changeset_miner,
            get_error_tags,
            **kwargs)
        repair_instances = [
            cls.make_repair_instance(
                error_instance,
                repaired_state,
                align,
                get_repair_tags) for error_instance in error_instances
        ]
        return repair_instances<|MERGE_RESOLUTION|>--- conflicted
+++ resolved
@@ -24,20 +24,12 @@
 import numpy as np
 from bidict import bidict
 
-<<<<<<< HEAD
 from prism.data.cache.command_types import (
-=======
-from prism.data.cache.types import (
->>>>>>> ee320061
     VernacCommandData,
     VernacCommandDataList,
     VernacDict,
 )
-<<<<<<< HEAD
 from prism.data.cache.project_types.project import ProjectCommitData
-=======
-from prism.data.cache.types.project import ProjectCommitData
->>>>>>> ee320061
 from prism.data.repair.align import (
     AlignedCommands,
     AlignmentFunction,
