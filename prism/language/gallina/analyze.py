--- conflicted
+++ resolved
@@ -117,7 +117,54 @@
         beg_charno: int
         end_charno: int
 
-<<<<<<< HEAD
+        def __contains__(
+                self,
+                other: Union['SexpInfo.Loc',
+                             int,
+                             float]) -> bool:
+            """
+            Return whether this location contains another.
+
+            In other words, is the `other` location a point or
+            subinterval of this location?
+            """
+            if isinstance(other, type(self)):
+                return (
+                    self.end_charno >= other.end_charno
+                    and self.beg_charno <= other.beg_charno)
+            elif isinstance(other, (int, float)):
+                return self.beg_charno <= other and self.end_charno >= other
+            else:
+                return NotImplemented
+
+        def __lt__(self, other: Union['SexpInfo.Loc', int, float]) -> bool:
+            """
+            Return whether this location is less than another.
+
+            The last possible character within the location is used for
+            the comparison.
+            """
+            if isinstance(other, type(self)):
+                return self.end_charno <= other.beg_charno
+            elif isinstance(other, (int, float)):
+                return self.end_charno <= other
+            else:
+                return NotImplemented
+
+        def __gt__(self, other: Union['SexpInfo.Loc', int, float]) -> bool:
+            """
+            Return whether this location is greater than another.
+
+            The last possible character within the location is used for
+            the comparison.
+            """
+            if isinstance(other, type(self)):
+                return self.beg_charno >= other.end_charno
+            elif isinstance(other, (int, float)):
+                return self.beg_charno >= other
+            else:
+                return NotImplemented
+
         def __or__(
             self,
             other: 'SexpInfo.Loc',
@@ -150,81 +197,6 @@
                 loc = SexpInfo.Loc(**kwargs)
             elif self.end_charno == other.end_charno:
                 kwargs = asdict(other)
-                loc = SexpInfo.Loc(**kwargs)
-            else:
-                loc = other | self
-            return loc
-
-=======
->>>>>>> 26410dcf
-        def __contains__(
-                self,
-                other: Union['SexpInfo.Loc',
-                             int,
-                             float]) -> bool:
-            """
-            Return whether this location contains another.
-
-            In other words, is the `other` location a point or
-            subinterval of this location?
-            """
-            if isinstance(other, type(self)):
-                return (
-                    self.end_charno >= other.end_charno
-                    and self.beg_charno <= other.beg_charno)
-            elif isinstance(other, (int, float)):
-                return self.beg_charno <= other and self.end_charno >= other
-            else:
-                return NotImplemented
-
-        def __lt__(self, other: Union['SexpInfo.Loc', int, float]) -> bool:
-            """
-            Return whether this location is less than another.
-
-            The last possible character within the location is used for
-            the comparison.
-            """
-            if isinstance(other, type(self)):
-                return self.end_charno <= other.beg_charno
-            elif isinstance(other, (int, float)):
-                return self.end_charno <= other
-            else:
-                return NotImplemented
-
-        def __gt__(self, other: Union['SexpInfo.Loc', int, float]) -> bool:
-            """
-            Return whether this location is greater than another.
-
-            The last possible character within the location is used for
-            the comparison.
-            """
-            if isinstance(other, type(self)):
-                return self.beg_charno >= other.end_charno
-            elif isinstance(other, (int, float)):
-                return self.beg_charno >= other
-            else:
-                return NotImplemented
-
-        def __or__(
-            self,
-            other: 'SexpInfo.Loc',
-        ) -> 'SexpInfo.Loc':
-            """
-            Get the union of two locations.
-
-            See Also
-            --------
-            union : For the public API.
-            """
-            if self.filename != other.filename:
-                raise ValueError(
-                    "Cannot combine locations from different files.")
-            if self.beg_charno < other.beg_charno:
-                kwargs = asdict(self)
-                if self.end_charno < other.end_charno:
-                    kwargs['lineno_last'] = other.lineno_last
-                    kwargs['bol_pos_last'] = other.bol_pos_last
-                    kwargs['end_charno'] = other.end_charno
                 loc = SexpInfo.Loc(**kwargs)
             else:
                 loc = other | self
