--- conflicted
+++ resolved
@@ -10,23 +10,8 @@
 import functools
 import logging
 import re
-<<<<<<< HEAD
-from dataclasses import dataclass
+from dataclasses import asdict, dataclass
 from typing import Any, Callable, Counter, List, Optional, Set, Tuple, Union
-=======
-from dataclasses import asdict, dataclass
-from typing import (
-    Any,
-    Callable,
-    Counter,
-    Iterable,
-    List,
-    Optional,
-    Set,
-    Tuple,
-    Union,
-)
->>>>>>> 266aba41
 
 from deprecated.sphinx import deprecated
 
