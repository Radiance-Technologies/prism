"""
Provides quick parsing utilities relying on heuristics.
"""
<<<<<<< HEAD
import pathlib
=======

>>>>>>> 3085b465
import re
import warnings
from dataclasses import dataclass, field
from typing import List, Set, Union

from radpytools.dataclasses import default_field

from radpytools.os import pushd
from seutil import io

from prism.data.document import CoqDocument
from prism.data.sentence import VernacularSentence
from prism.language.gallina.parser import CoqParser
from prism.util.iterable import CallableIterator, CompareIterator

from .assertion import Assertion
from .util import ParserUtils, ParserUtilsSerAPI


class HeuristicParser:
    """
    A faster, less accurate parser that bypasses SerAPI.

    The main utility of this parser is to determine sentence and proof
    boundaries.
    This parser is not capable of extracting abstract syntax trees, nor
    is it guaranteed to yield correct results, especially in the
    presence of arbitrary grammar extensions.
    However, the parser will work on standalone Coq source files without
    requiring any compilation.

    Detection of tactics and proof starters is the main heuristic
    employed along with splitting utilities around sentence elements.
    Note that in the presence of nested proofs, the order of sentences
    is not preserved.
    The sentences corresponding to inner proof (and its theorem) nested
    within another are guaranteed to appear before the outer proof's
    sentences.
    """

    notation_mask = "<_nOtAtIoN_mAsK_>"
    """
    A sequence that is unlikely to occur in natural Coq code.

    This sequence is used to replace notation definitions.
    More precisely, it replaces the ``Notation "..."`` part of the
    sentence.
    """
    string_mask = "<_sTrInG_mAsK_>"
    """
    A sequence that is unlikely to occur in natural Coq code.

    This sequence is used to replace strings.
    More precisely, it replaces any non-empty sequence delimited by
    single double-quotes.
    """

    @dataclass
    class SentenceStatistics:
        """
        A collection of statistics regarding a document's sentences.

        Note that "statistics" is used somewhat loosely here.
        """

        depths: List[int] = default_field([])
        """
        The estimated depths of sentences within nested proof modes.
        """
        theorem_indices: Set[int] = default_field(set())
        """
        Indices of commands that potentially require proofs.
        """
        starter_indices: Set[int] = default_field(set())
        """
        Indices of commands that explicitly start a proof.
        """
        tactic_indices: Set[int] = default_field(set())
        """
        Indices of sentences corresponding to applied proof tactics.
        """
        ender_indices: List[int] = default_field([])
        """
        Indices of commands that explicitly end a proof.
        """
        program_indices: List[int] = default_field([])
        """
        Indices of program commands.
        """
        obligation_indices: List[int] = default_field([])
        """
        Indices of obligation commands.
        """
        proof_indices: Set[int] = default_field(set())
        """
        Indices of sentences that are unambiguously part of a proof.
        """
        query_indices: Set[int] = default_field(set())
        """
        Indices of commands that are effectively no-ops.
        """
        fail_indices: Set[int] = default_field(set())
        """
        Indices of commands that are expected to fail.

        For example, ``Fail Qed.`` would succeed if goals remain in the
        proof but will also not close the proof.
        """
        nesting_allowed: List[bool] = default_field([])
        """
        A sentence mask indicating where nested proofs are allowed.

        Note that certain commands that require proof are always
        allowed to be nested.
        """
        custom_tactics: Set[str] = default_field(set())
        """
        Custom tactics defined in the document via `Ltac` commands.
        """
        _depth: int = field(init=False)
        """
        The depth after the final recorded sentence.

        Satisfies invariant that it is always equal to or one less than
        the final element of ``self.depths``.
        """
        _max_proof_index: int = field(init=False)
        """
        The maximum sentence index of a proof element.

        Satisfies the invariant that it is always equal to the maximum
        of ``self.proof_indices``.
        """

        def __post_init__(self):  # noqa: D105
            self.depths = list(self.depths)
            self.theorem_indices = set(self.theorem_indices)
            self.starter_indices = set(self.starter_indices)
            self.tactic_indices = set(self.tactic_indices)
            self.ender_indices = list(self.ender_indices)
            self.program_indices = list(self.program_indices)
            self.obligation_indices = list(self.obligation_indices)
            self.query_indices = set(self.query_indices)
            self.fail_indices = set(self.fail_indices)
            self.nesting_allowed = list(self.nesting_allowed)
            self.custom_tactics = set(self.custom_tactics)
            assert self.starter_indices.issuperset(self.obligation_indices)
            assert self.theorem_indices.issuperset(self.program_indices)
            assert self.proof_indices.issuperset(self.tactic_indices)
            assert self.proof_indices.issuperset(self.theorem_indices)
            assert self.proof_indices.issuperset(self.starter_indices)
            assert self.proof_indices.issuperset(self.ender_indices)
            assert self.proof_indices.issuperset(self.program_indices)
            assert self.proof_indices.issuperset(self.obligation_indices)
            self._depth = self.depths[-1] if self.depths else 0
            self._max_proof_index = max(-1, -1, *self.proof_indices)

        @property
        def depth(self) -> int:
            """
            Get the depth after the final sentence.
            """
            return self._depth

        @property
        def max_proof_index(self) -> int:
            """
            Get the maximum sentence index of a proof element.
            """
            return self._max_proof_index

        @property
        def num_sentences(self) -> int:
            """
            Get the number of sentences in the document.
            """
            return len(self.depths)

        def _add_failure(self) -> None:
            """
            Record the occurrence of a ``Fail`` command.

            A Fail command is not otherwise recorded.

            Parameters
            ----------
            sentence_sans_attributes : str
                A sentence that explicitly starts a proof without any
                preceding modifiers or attributes.
            """
            self.fail_indices.add(self.num_sentences)
            self._increment_depth(0)

        def _add_proof_ender(self, sentence_sans_attributes: str) -> None:
            """
            Record the occurrence of a proof ender (e.g., ``Qed.``).

            Parameters
            ----------
            sentence_sans_attributes : str
                A sentence that explicitly starts a proof without any
                preceding modifiers or attributes.
            """
            index = self.num_sentences
            self.ender_indices.append(index)
            if ParserUtils.is_proof_starter(sentence_sans_attributes):
                self.starter_indices.add(index)
            self._increment_depth(-1)
            self._add_proof_index(index)

        def _add_proof_index(self, index: int) -> None:
            """
            Record a new proof index.

            Maintains the invariant for ``self._max_proof_index``.

            Parameters
            ----------
            index : int
                The index of a sentence that is unambiguously part of a
                proof.
            """
            self._max_proof_index = max(index, self._max_proof_index)
            self.proof_indices.add(index)

        def _add_proof_starter(self, sentence_sans_attributes: str) -> None:
            """
            Record the occurrence of a proof starter (e.g., ``Proof.``).

            Parameters
            ----------
            sentence_sans_attributes : str
                A sentence that explicitly starts a proof without any
                preceding modifiers or attributes.
            """
            depth_change = 0
            index = self.num_sentences
            self.starter_indices.add(index)
            is_obligation = ParserUtils.is_obligation_starter(
                sentence_sans_attributes)
            is_ender = ParserUtils.is_proof_ender(sentence_sans_attributes)
            if is_obligation:
                self.obligation_indices.append(index)
                depth_change = 1
                # update depths of commands between obligations
                if self._max_proof_index >= 0:
                    new_depth = self.depth + 1
                    for j in range(self._max_proof_index, index):
                        if self.depths[j] < new_depth:
                            self.depths[j] = new_depth
                self._max_proof_index = index
            if is_ender:
                self.ender_indices.append(index)
                depth_change = -1
            if is_obligation and is_ender:
                # both pre-increment and post-decrement.
                self._increment_depth(1)
                self._depth -= 1
            else:
                self._increment_depth(depth_change)
            self._add_proof_index(index)

        def _add_tactic(self) -> None:
            """
            Record the occurrence of a tactic in proof mode.
            """
            index = self.num_sentences
            self.tactic_indices.add(index)
            self._increment_depth(0)
            self._add_proof_index(index)

        def _add_theorem(self, sentence_sans_attributes: str) -> None:
            """
            Record the occurrence of a "theorem" that may require proof.

            A "theorem" in this sence is any statement that can cause
            Coq to enter proof mode regardless of whether proof mode is
            in fact entered in a subsequent sentence.

            Parameters
            ----------
            sentence_sans_attributes : str
                A sentence that explicitly starts a proof without any
                preceding modifiers or attributes.
            """
            index = self.num_sentences
            self.theorem_indices.add(index)
            if ParserUtils.is_program_starter(sentence_sans_attributes):
                self.program_indices.append(index)
            self._increment_depth(1)
            self._add_proof_index(index)

        def _define_tactic(self, sentence_sans_attributes: str) -> None:
            """
            Record the definition of a custom tactic.

            Parameters
            ----------
            sentence_sans_attributes : str
                A sentence that explicitly starts a proof without any
                preceding modifiers or attributes.
            """
            self.custom_tactics.add(
                ParserUtils.extract_tactic_name(sentence_sans_attributes))
            self._increment_depth(0)

        def _increment_depth(self, sign: int) -> None:
            """
            Increment the depth for a new sentence.

            Maintains the invariant for ``self._depth``.

            Parameters
            ----------
            sign : int
                The sign of the increment as a negative, positive, or
                null (zero) integer.
            """
            if sign > 0:
                self._depth += 1
            self.depths.append(self._depth)
            if sign < 0:
                self._depth -= 1

        def add_sentence(self, sentence: str) -> None:
            """
            Update document statistics with the given sentence.

            Parameters
            ----------
            sentence : str
                An unaltered sentence from the document presumed to
                occur after any previously recorded sentence in the
                statistics.
            """
            sentence_sans_control = ParserUtils.strip_control(sentence)
            sentence_sans_attributes = ParserUtils.strip_attributes(
                sentence_sans_control)
            nested_proof_command = ParserUtils.sets_nested_proofs(
                sentence_sans_attributes)
            if nested_proof_command is not None:
                self.nesting_allowed.append(nested_proof_command)
                self._increment_depth(0)
            else:
                if self.nesting_allowed:
                    nesting_allowed = self.nesting_allowed[-1]
                else:
                    nesting_allowed = False
                self.nesting_allowed.append(nesting_allowed)
                if ParserUtils.is_fail(sentence):
                    self._add_failure()
                elif ParserUtils.is_theorem_starter(sentence_sans_attributes):
                    self._add_theorem(sentence_sans_attributes)
                elif ParserUtils.is_proof_starter(sentence_sans_attributes):
                    self._add_proof_starter(sentence_sans_attributes)
                elif ParserUtils.is_proof_ender(sentence_sans_attributes):
                    self._add_proof_ender(sentence_sans_attributes)
                elif ParserUtils.defines_tactic(sentence_sans_attributes):
                    self._define_tactic(sentence_sans_attributes)
                elif ParserUtils.is_tactic(sentence_sans_attributes,
                                           self.custom_tactics):
                    self._add_tactic()
                else:
                    if ParserUtils.is_query(sentence_sans_attributes):
                        index = self.num_sentences
                        self.query_indices.add(index)
                    self._increment_depth(0)

    @classmethod
    def _compute_proof_mask(
            cls,
            depths: List[int],
            ender_indices: List[int],
            program_indices: Set[int]) -> List[bool]:
        """
        Compute a mask indicating sentences that occur in proof mode.

        A sentence is considered to occur in proof mode if and only if
        it resides between a proof starter and proof ender at the same
        *true* level of nesting.

        Parameters
        ----------
        depths : List[int]
            The estimated depths of each sentence in the document within
            nested proof modes.
        ender_indices : List[int]
            Indices of sentences known to exit proof modes.
        program_indices : Set[int]
            Indices of sentences known to start programs.

        Returns
        -------
        proof_mask : List[bool]
            A Boolean value for each sentence in the document indicating
            whether the sentence occurs in proof mode or not.
        """
        max_index = len(depths) - 1
        ender_idx = CompareIterator(ender_indices, reverse=True)
        ender_depth_stack: List[int] = [max_index]
        proof_mask: List[bool] = []
        # Increases in depth in a forward iteration are not a reliable
        # indicator of deepening proof modes.
        for (i, depth) in enumerate(reversed(depths)):
            idx = max_index - i
            nesting_depth = len(ender_depth_stack) - 1
            if depth < ender_depth_stack[-1] and nesting_depth > 0:
                # we've exited a proof depth
                ender_depth_stack.pop()
                nesting_depth -= 1
            if idx == ender_idx:
                if (nesting_depth == 0 or depth > ender_depth_stack[-1]):
                    # we've entered a new proof depth
                    ender_depth_stack.append(depth)
            assert ender_depth_stack[0] == 0 or ender_depth_stack[-1] > 0
            proof_mask.append(
                depth >= ender_depth_stack[-1] or idx in program_indices)
        return list(reversed(proof_mask))

    @classmethod
    def _compute_sentence_statistics(
            cls,
            sentences: List[str]) -> SentenceStatistics:
        """
        Compute the statistics for the given sentences.

        Parameters
        ----------
        sentences : List[str]
            A sequence of sentences presumed to match the order of
            sentences extracted from a Coq document.

        Returns
        -------
        SentenceStatistics
            The statistics of the given sentences.
        """
        stats = HeuristicParser.SentenceStatistics()
        for sentence in sentences:
            stats.add_sentence(sentence)
        return stats

    @classmethod
    def _glom_proofs(
            cls,
            document_index: str,
            sentences: List[str],
            stats: SentenceStatistics) -> List[str]:
        """
        Process proofs such that each yields a single "sentence".

        The raw sentences comprising each proof are joined by spaces.
        Other sentences including theorem statements are unaffected.

        Parameters
        ----------
        document_index : str
            A unique identifier for the document.
        sentences : List[str]
            The sentences of the document.
        stats : SentenceStatistics
            Precomputed statistics for the given `sentences`.

        Returns
        -------
        List[str]
            The given `sentences` in the given order with two notable
            exceptions: (1) each block of sentences corresponding to a
            proof in the original list is replaced with a single `str`
            in the output; (2) nested proofs appear in the list before
            their enclosing proof.
        """
        result = []
        theorems: List[Assertion] = []
        # make theorem mask
        proof_mask = cls._compute_proof_mask(
            stats.depths,
            stats.ender_indices,
            set(stats.program_indices))
        ender_idx = CompareIterator(stats.ender_indices)
        obligation_idx = CompareIterator(stats.obligation_indices)
        program_idx = CompareIterator(stats.program_indices)
        for (i, (sentence, is_proof)) in enumerate(zip(sentences, proof_mask)):
            if not is_proof:
                if i in stats.tactic_indices or i in stats.starter_indices:
                    warnings.warn(
                        "Found an unterminated proof environment in "
                        f"{document_index}. ")
                result.append(sentence)
            elif i in stats.theorem_indices:
                theorems.append(
                    Assertion(document_index,
                              sentence,
                              i == program_idx))
            elif i == obligation_idx:
                theorems[-1].start_proof(sentence, [])
                if i in stats.ender_indices:
                    # either not a program or no more obligations
                    if (not theorems[-1].is_program
                            or obligation_idx.next >= program_idx.next):
                        Assertion.discharge(
                            document_index,
                            theorems.pop(),
                            result,
                            True)
            elif i == ender_idx:
                if i in stats.starter_indices:
                    theorems[-1].start_proof(sentence, [])
                else:
                    theorems[-1].end_proof(sentence, [])
                # either not a program or no more obligations
                if (not theorems[-1].is_program
                        or obligation_idx.next >= program_idx.next):
                    Assertion.discharge(
                        document_index,
                        theorems.pop(),
                        result,
                        True)
            elif theorems:
                theorems[-1].apply_tactic(sentence, [])
            else:
                theorems.append(Assertion(document_index, sentence, False))
        Assertion.discharge_all(document_index, theorems, result, True)
        return result

    @classmethod
    def _get_sentences(cls, file_contents: str) -> List[str]:
        """
        Get the sentences of the given file.

        Parameters
        ----------
        file_contents : str
            The contents of a Coq document.

        Returns
        -------
        List[str]
            The sentences of the Coq document.
        """
        # Remove comments
        file_contents_no_comments = ParserUtils._strip_comments(file_contents)
        # Mask notations to avoid accidental splitting on quoted
        # periods.
        notations = re.findall(r"Notation\s+\".*\"", file_contents_no_comments)
        file_contents_no_comments = re.sub(
            r"Notation \".*\"",
            cls.notation_mask,
            file_contents_no_comments)
        # Mask strings to avoid accidental splitting on quoted periods.
        strings = re.findall(r"\".*\"", file_contents_no_comments)
        file_contents_no_comments = re.sub(
            r"Notation \".*\"",
            cls.string_mask,
            file_contents_no_comments)
        # Split sentences by instances of single periods followed by
        # whitespace. Double (or more) periods are specifically
        # excluded.
        # Ellipses will be handled later.
        sentences = re.split(r"(?<!\.)\.\s", file_contents_no_comments)
        # Now perform further splitting of braces, bullets, and ellipses
        i = 0
        notation_it = iter(notations)
        string_it = CallableIterator(strings)
        processed_sentences: List[str] = []
        while i < len(sentences):  # `sentences` length may change
            # Replace any whitespace or group of whitespace with a
            # single space.
            sentence = sentences[i]
            sentence = re.sub(r"(\s)+", " ", sentence)
            sentence = sentence.strip()
            # restore periods
            if not sentence.endswith("."):
                sentence += "."
            # split braces and bullets
            (braces_and_bullets,
             sentence) = ParserUtils.split_braces_and_bullets(sentence)
            # split on ellipses
            new_sentences = re.split(r"\.\.\.", sentence)
            num_new = len(new_sentences) - 1
            if num_new > 0:
                # restore ellipses
                sentences[i : i + 1] = [
                    (s + "...") if j < num_new else s for j,
                    s in enumerate(new_sentences)
                ]
                sentence = sentences[i]
            sentence_sans_control = ParserUtils.strip_control(sentence)
            sentence_sans_attributes = ParserUtils.strip_attributes(
                sentence_sans_control)
            # restore notation
            if sentence_sans_attributes.startswith(cls.notation_mask):
                sentence = sentence.replace(
                    cls.notation_mask,
                    next(notation_it))
            # restore strings
            sentence = re.sub(cls.string_mask, string_it, sentence)
            processed_sentences.extend(braces_and_bullets)
            processed_sentences.append(sentence)
            i += 1
        # Lop off the final line if it's just a period, i.e., blank.
        if processed_sentences[-1] == ".":
            processed_sentences.pop()
        return processed_sentences

    @classmethod
    def parse_proofs(
            cls,
            file_path: str,
            encoding: str = 'utf-8',
            glom_proofs: bool = True) -> List[Assertion]:
        """
        Extract proofs from the given file.

        Parameters
        ----------
        file_path : str
            The path to a Coq source file.
        encoding : str, optional
            The encoding to use for decoding if a bytestring is
            provided, by default 'utf-8'
        glom_proofs : bool, optional
            A flag indicating whether or not proofs should be re-glommed
            after sentences are split, by default `True`

        Returns
        -------
        List[Assertion]
            A list of proofs paired with their corresponding assertion
            statements.
        """
        raise NotImplementedError(
            "Heuristic proof extraction not yet implemented")

    @classmethod
    def parse_sentences(
            cls,
            file_path: str,
            encoding: str = 'utf-8',
            glom_proofs: bool = True) -> List[str]:
        """
        Split the Coq file text by sentences.

        An alternative interface for `HeuristicParser.parse_sentences`.

        Parameters
        ----------
        file_path : str
            The path to a Coq source file.
        encoding : str, optional
            The encoding to use for decoding if a bytestring is
            provided, by default 'utf-8'
        glom_proofs : bool, optional
            A flag indicating whether or not proofs should be re-glommed
            after sentences are split, by default `True`

        Returns
        -------
        List[str]
            A list of strings corresponding to Coq source file
            sentences, with proofs glommed (or not) depending on input
            flag.
        """
        return cls.parse_sentences_from_source(
            file_path,
            CoqParser.parse_source(file_path),
            encoding,
            glom_proofs)

    @classmethod
    def parse_sentences_from_source(
            cls,
            document: CoqDocument,
            encoding: str = 'utf-8',
            glom_proofs: bool = True) -> List[str]:
        """
        Split the Coq file text by sentences.

        By default, proofs are then re-glommed into their own entries.
        This behavior can be switched off.

        Parameters
        ----------
        document : str
            CoqDocument to be parsed
        encoding : str, optional
            The encoding to use for decoding if a bytestring is
            provided, by default 'utf-8'
        glom_proofs : bool, optional
            A flag indicating whether or not proofs should be re-glommed
            after sentences are split, by default `True`

        Returns
        -------
        List[str]
            A list of strings corresponding to Coq source file
            sentences, with proofs glommed (or not) depending on input
            flag.
        """
        file_contents = document.source_code
        if isinstance(document.source_code, bytes):
            file_contents = CoqParser.decode_byte_string(
                file_contents,
<<<<<<< HEAD
                encoding=encoding)
        file_contents_no_comments = ParserUtils.strip_comments(
            file_contents,
            encoding)
        # Split sentences by instances of single periods followed by
        # whitespace. Double (or more) periods are specifically
        # excluded.
        sentences = re.split(r"(?<!\.)\.\s", file_contents_no_comments)

        theorems: List[Assertion] = []
        result: List[str] = []
        i = 0
        while i < len(sentences):  # `sentences` length may change
            # Replace any whitespace or group of whitespace with a
            # single space.
            sentence = sentences[i]
            sentence = re.sub(r"(\s)+", " ", sentence)
            sentence = sentence.strip()
            if not sentence.endswith("."):
                sentence += "."
            (braces_and_bullets,
             sentence) = ParserUtils.split_braces_and_bullets(sentence)
            if ParserUtils.is_theorem_starter(sentence):
                # push new context onto stack
                assert not braces_and_bullets
                theorems.append(Assertion(sentence, False))
            elif ParserUtils.is_proof_starter(sentence):
                if not theorems:
                    theorems.append(Assertion(result[-1], True))
                theorems[-1].start_proof(sentence, braces_and_bullets)
            elif (ParserUtils.is_tactic(sentence)
                  or (theorems and theorems[-1].in_proof)):
                # split on ellipses
                new_sentences = re.split(r"\.\.\.", sentence)
                offset = len(new_sentences) - 1
                if offset > 0:
                    sentences[i : i + 1] = [
                        (s + "...") if j < offset else s for j,
                        s in enumerate(new_sentences)
                    ]
                    sentence = sentences[i]
                if not theorems:
                    theorems.append(Assertion(result[-1], True))
                theorems[-1].apply_tactic(sentence, braces_and_bullets)
            elif ParserUtils.is_proof_ender(sentence):
                theorems[-1].end_proof(sentence, braces_and_bullets)
                glom_proofs = Assertion.discharge(
                    document.index,
                    theorems.pop(),
                    result,
                    glom_proofs)
            else:
                # not a theorem, tactic, proof starter, or proof ender
                # discharge theorem stack
                glom_proofs = Assertion.discharge_all(
                    document.index,
                    theorems,
                    result,
                    glom_proofs)
                theorems = []
                if ParserUtils.is_program_starter(sentence):
                    # push new context onto stack
                    theorems.append(Assertion(None, True))
                assert not braces_and_bullets
                result.append(sentence)
            i += 1
        # End of file; discharge any remaining theorems
        Assertion.discharge_all(document.index, theorems, result, glom_proofs)
        # Lop off the final line if it's just a period, i.e., blank.
        if result[-1] == ".":
            result.pop()
        return result


class SerAPIParser:
    """
    SerAPI-based sentence extracter/parser.
    """

    @classmethod
    def parse_sentences_from_source(
            cls,
            document: CoqDocument,
            _encoding: str = "utf-8",
            glom_proofs: bool = True) -> List[str]:
        """
        Extract sentences from a Coq document using SerAPI.

        Parameters
        ----------
        document : CoqDocument
            The document from which to extract sentences.
        _encoding : str, optional
            Ignore, by default "utf-8"
        glom_proofs : bool, optional
            A flag indicating whether or not proofs should be re-glommed
            after sentences are split, by default `True`

        Returns
        -------
        List[str]
            The resulting sentences from the document.

        Notes
        -----
        This function is stitched together from at least two methods
        originally found in roosterize:
        * prism.interface.command_line.CommandLineInterface.
            infer_serapi_options
        * prism.data.miner.DataMiner.extract_data_project
        """
        # Constants
        RE_SERAPI_OPTIONS = re.compile(r"-R (?P<src>\S+) (?P<tgt>\S+)")
        source_code = document.source_code
        coq_file = document.abspath
        # Try to infer from _CoqProject
        coq_project_files = [
            pathlib.Path(document.project_path) / "_CoqProject",
            pathlib.Path(document.project_path) / "Make"
        ]
        possible_serapi_options = []
        for coq_project_file in coq_project_files:
            if coq_project_file.exists():
                coq_project = io.load(coq_project_file, io.Fmt.txt)
                for line in coq_project.splitlines():
                    match = RE_SERAPI_OPTIONS.fullmatch(line.strip())
                    if match is not None:
                        possible_serapi_options.append(
                            f"-R {match.group('src')},{match.group('tgt')}")
                break

        if len(possible_serapi_options) > 0:
            serapi_options = " ".join(possible_serapi_options)
        else:
            serapi_options = ""
        with pushd(document.project_path):
            vernac_sentences, _, _ = CoqParser.parse_all(
                coq_file,
                source_code,
                serapi_options)
        sentences = cls.process_vernac_sentences(
            document.index,
            vernac_sentences,
            glom_proofs)
        return sentences

    @classmethod
    def process_vernac_sentences(
            cls,
            document_index: str,
            sentences: List[VernacularSentence],
            glom_proofs: bool) -> List[str]:
        """
        Process vernacular sentences into strings.

        Parameters
        ----------
        vernac_sentences : List[VernacularSentence]
            Lis of vernacular sentences to convert to strings
        glom_proofs : bool
            If True, glom proofs while processing the vernacular
            sentences into strings

        Returns
        -------
        List[str]
            Processed vernacular sentences
        """
        if not glom_proofs:
            return [vs.str_minimal_whitespace() for vs in sentences]
        else:
            theorems: List[Assertion[VernacularSentence]] = []
            result: List[Union[VernacularSentence, str]] = []
            i = 0
            while i < len(sentences):  # `sentences` length may change
                # Replace any whitespace or group of whitespace with a
                # single space.
                sentence = sentences[i]
                is_brace_or_bullet = ParserUtilsSerAPI.is_brace_or_bullet(
                    sentence)
                if ParserUtilsSerAPI.is_theorem_starter(sentence):
                    # push new context onto stack
                    assert not is_brace_or_bullet
                    theorems.append(
                        Assertion(
                            sentence,
                            False,
                            parser_utils_cls=ParserUtilsSerAPI))
                elif ParserUtilsSerAPI.is_proof_starter(sentence):
                    if not theorems:
                        theorems.append(
                            Assertion(
                                result[-1],
                                True,
                                parser_utils_cls=ParserUtilsSerAPI))
                    theorems[-1].start_proof(sentence, None)
                elif (ParserUtilsSerAPI.is_tactic(sentence)
                      or (theorems and theorems[-1].in_proof)):
                    if not theorems:
                        theorems.append(
                            Assertion(
                                result[-1],
                                True,
                                parser_utils_cls=ParserUtilsSerAPI))
                    theorems[-1].apply_tactic(sentence, [])
                elif ParserUtilsSerAPI.is_proof_ender(sentence):
                    theorems[-1].end_proof(sentence, [])
                    glom_proofs = Assertion.discharge(
                        document_index,
                        theorems.pop(),
                        result,
                        glom_proofs,
                        ParserUtilsSerAPI)
                else:
                    # not a theorem, tactic, proof starter, or proof
                    # ender discharge theorem stack
                    glom_proofs = Assertion[VernacularSentence].discharge_all(
                        document_index,
                        theorems,
                        result,
                        glom_proofs,
                        ParserUtilsSerAPI)
                    theorems = []
                    if ParserUtilsSerAPI.is_program_starter(sentence):
                        # push new context onto stack
                        theorems.append(
                            Assertion(
                                None,
                                True,
                                parser_utils_cls=ParserUtilsSerAPI))
                    assert not is_brace_or_bullet
                    result.append(sentence)
                i += 1
            # End of file; discharge any remaining theorems
            Assertion[VernacularSentence].discharge_all(
                document_index,
                theorems,
                result,
                glom_proofs,
                parser_utils_cls=ParserUtilsSerAPI)
            # Convert any remaining VernacularSentences in the result to
            # str
            result = [str(r) for r in result]
            # Lop off the final line if it's just a period, i.e., blank.
            if result[-1] == ".":
                result.pop()
            return result
=======
                encoding)
        sentences = cls._get_sentences(file_contents)
        stats = cls._compute_sentence_statistics(sentences)
        if glom_proofs:
            return cls._glom_proofs(document_index, sentences, stats)
        else:
            result = sentences
        return result
>>>>>>> 3085b465
<|MERGE_RESOLUTION|>--- conflicted
+++ resolved
@@ -1,18 +1,13 @@
 """
 Provides quick parsing utilities relying on heuristics.
 """
-<<<<<<< HEAD
 import pathlib
-=======
-
->>>>>>> 3085b465
 import re
 import warnings
 from dataclasses import dataclass, field
 from typing import List, Set, Union
 
 from radpytools.dataclasses import default_field
-
 from radpytools.os import pushd
 from seutil import io
 
@@ -709,78 +704,13 @@
         if isinstance(document.source_code, bytes):
             file_contents = CoqParser.decode_byte_string(
                 file_contents,
-<<<<<<< HEAD
-                encoding=encoding)
-        file_contents_no_comments = ParserUtils.strip_comments(
-            file_contents,
-            encoding)
-        # Split sentences by instances of single periods followed by
-        # whitespace. Double (or more) periods are specifically
-        # excluded.
-        sentences = re.split(r"(?<!\.)\.\s", file_contents_no_comments)
-
-        theorems: List[Assertion] = []
-        result: List[str] = []
-        i = 0
-        while i < len(sentences):  # `sentences` length may change
-            # Replace any whitespace or group of whitespace with a
-            # single space.
-            sentence = sentences[i]
-            sentence = re.sub(r"(\s)+", " ", sentence)
-            sentence = sentence.strip()
-            if not sentence.endswith("."):
-                sentence += "."
-            (braces_and_bullets,
-             sentence) = ParserUtils.split_braces_and_bullets(sentence)
-            if ParserUtils.is_theorem_starter(sentence):
-                # push new context onto stack
-                assert not braces_and_bullets
-                theorems.append(Assertion(sentence, False))
-            elif ParserUtils.is_proof_starter(sentence):
-                if not theorems:
-                    theorems.append(Assertion(result[-1], True))
-                theorems[-1].start_proof(sentence, braces_and_bullets)
-            elif (ParserUtils.is_tactic(sentence)
-                  or (theorems and theorems[-1].in_proof)):
-                # split on ellipses
-                new_sentences = re.split(r"\.\.\.", sentence)
-                offset = len(new_sentences) - 1
-                if offset > 0:
-                    sentences[i : i + 1] = [
-                        (s + "...") if j < offset else s for j,
-                        s in enumerate(new_sentences)
-                    ]
-                    sentence = sentences[i]
-                if not theorems:
-                    theorems.append(Assertion(result[-1], True))
-                theorems[-1].apply_tactic(sentence, braces_and_bullets)
-            elif ParserUtils.is_proof_ender(sentence):
-                theorems[-1].end_proof(sentence, braces_and_bullets)
-                glom_proofs = Assertion.discharge(
-                    document.index,
-                    theorems.pop(),
-                    result,
-                    glom_proofs)
-            else:
-                # not a theorem, tactic, proof starter, or proof ender
-                # discharge theorem stack
-                glom_proofs = Assertion.discharge_all(
-                    document.index,
-                    theorems,
-                    result,
-                    glom_proofs)
-                theorems = []
-                if ParserUtils.is_program_starter(sentence):
-                    # push new context onto stack
-                    theorems.append(Assertion(None, True))
-                assert not braces_and_bullets
-                result.append(sentence)
-            i += 1
-        # End of file; discharge any remaining theorems
-        Assertion.discharge_all(document.index, theorems, result, glom_proofs)
-        # Lop off the final line if it's just a period, i.e., blank.
-        if result[-1] == ".":
-            result.pop()
+                encoding)
+        sentences = cls._get_sentences(file_contents)
+        stats = cls._compute_sentence_statistics(sentences)
+        if glom_proofs:
+            return cls._glom_proofs(document.index, sentences, stats)
+        else:
+            result = sentences
         return result
 
 
@@ -956,14 +886,4 @@
             # Lop off the final line if it's just a period, i.e., blank.
             if result[-1] == ".":
                 result.pop()
-            return result
-=======
-                encoding)
-        sentences = cls._get_sentences(file_contents)
-        stats = cls._compute_sentence_statistics(sentences)
-        if glom_proofs:
-            return cls._glom_proofs(document_index, sentences, stats)
-        else:
-            result = sentences
-        return result
->>>>>>> 3085b465
+            return result