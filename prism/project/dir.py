"""
Module providing CoqGym project directory class representations.
"""
import pathlib
import warnings
<<<<<<< HEAD
from typing import List
=======
from os import PathLike
from typing import List, Union
>>>>>>> a37c2913

from prism.data.document import CoqDocument
from prism.language.gallina.parser import CoqParser
from prism.project.base import SEM, Project
from prism.project.exception import DirHasNoCoqFiles
from prism.project.metadata import ProjectMetadata


class ProjectDir(Project):
    """
    Class for representing a Coq project.

    This class makes no assumptions about whether the project directory
    is a git repository or not.
    """

    def __init__(
            self,
            dir_abspath: str,
<<<<<<< HEAD
            metadata: ProjectMetadata,
=======
            metadata: Union[PathLike,
                            ProjectMetadata],
>>>>>>> a37c2913
            sentence_extraction_method: SEM = SEM.SERAPI):
        """
        Initialize Project object.
        """
        self.working_dir = dir_abspath
        super().__init__(dir_abspath, metadata, sentence_extraction_method)
        if not self._traverse_file_tree():
            raise DirHasNoCoqFiles(f"{dir_abspath} has no Coq files.")

    @property
    def path(self) -> str:  # noqa: D102
        return self.working_dir

    def _get_file(self, filename: str, *args, **kwargs) -> CoqDocument:
        """
        Get specific Coq file and return the corresponding CoqDocument.

        Parameters
        ----------
        filename : str
            The absolute path to the file

        Returns
        -------
        CoqDocument
            The corresponding CoqDocument

        Raises
        ------
        ValueError
            If given `filename` does not end in ".v"

        Warns
        -----
        UserWarning
            If either of `args` or `kwargs` is nonempty.
        """
        if args or kwargs:
            warnings.warn(
                f"Unexpected additional arguments to Project[{self.name}]._get_file.\n"
                f"    args: {args}\n"
                f"    kwargs: {kwargs}")
        return CoqDocument(
            pathlib.Path(filename).relative_to(self.path),
            project_path=self.path,
            source_code=CoqParser.parse_source(filename))

    def _pre_get_file(self, **kwargs):
        """
        Do nothing.
        """
        pass

    def _pre_get_random(self, **kwargs):
        """
        Do nothing.
        """
        pass

    def _traverse_file_tree(self) -> List[CoqDocument]:
        """
        Traverse the file tree and return a list of Coq file objects.
        """
        files = pathlib.Path(self.working_dir).rglob("*.v")
        out_files = []
        for file in files:
            out_files.append(
                CoqDocument(
                    file.relative_to(self.path),
                    project_path=self.path,
                    source_code=CoqParser.parse_source(file)))
        return out_files

    def get_file_list(self, **kwargs) -> List[str]:
        """
        Return a list of all Coq files associated with this project.

        Returns
        -------
        List[str]
            The list of absolute paths to all Coq files in the project
        """
        files = [
            str(i.resolve())
            for i in pathlib.Path(self.working_dir).rglob("*.v")
        ]
        return sorted(files)<|MERGE_RESOLUTION|>--- conflicted
+++ resolved
@@ -3,12 +3,8 @@
 """
 import pathlib
 import warnings
-<<<<<<< HEAD
-from typing import List
-=======
 from os import PathLike
 from typing import List, Union
->>>>>>> a37c2913
 
 from prism.data.document import CoqDocument
 from prism.language.gallina.parser import CoqParser
@@ -28,12 +24,8 @@
     def __init__(
             self,
             dir_abspath: str,
-<<<<<<< HEAD
-            metadata: ProjectMetadata,
-=======
             metadata: Union[PathLike,
                             ProjectMetadata],
->>>>>>> a37c2913
             sentence_extraction_method: SEM = SEM.SERAPI):
         """
         Initialize Project object.
