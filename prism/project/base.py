--- conflicted
+++ resolved
@@ -85,16 +85,8 @@
 
     def __init__(
             self,
-<<<<<<< HEAD
-            dir_abspath: str,
-            build_cmd: Optional[str] = None,
-            clean_cmd: Optional[str] = None,
-            install_cmd: Optional[str] = None,
-            metadata: Optional[ProjectMetadata] = None,
-=======
             metadata: Union[PathLike,
                             ProjectMetadata],
->>>>>>> 677678eb
             sentence_extraction_method: SEM = SentenceExtractionMethod.SERAPI):
         """
         Initialize Project object.
@@ -111,20 +103,6 @@
         self.sentence_extraction_method = sentence_extraction_method
         self.metadata = metadata
 
-<<<<<<< HEAD
-        # Initialize build, clean, and install commands if
-        # no metadata present
-        if metadata is None:
-            self.build_cmd: Optional[str] = build_cmd
-            self.clean_cmd: Optional[str] = clean_cmd
-            self.install_cmd: Optional[str] = install_cmd
-        # Currently assume provided metadata overrides optional
-        # parameters
-        else:
-            self.build_cmd: Optional[str] = self.metadata.build_cmd
-            self.clean_cmd: Optional[str] = self.metadata.clean_cmd
-            self.install_cmd: Optional[str] = self.metadata.install_cmd
-=======
     @property
     def build_cmd(self):
         """
@@ -172,7 +150,6 @@
             Project name located in project metadata.
         """
         return self.metadata.project_name
->>>>>>> 677678eb
 
     @property
     @abstractmethod
