"""
Module providing Coq project class representations.
"""

import glob
import logging
import os
import pathlib
import random
import re
import typing
from abc import ABC, abstractmethod
from contextlib import contextmanager
from dataclasses import fields
from enum import Enum, auto
from functools import partial, partialmethod, reduce
from itertools import chain
from pathlib import Path
from subprocess import CalledProcessError
from typing import (
    Any,
    Callable,
    Dict,
    Generator,
    Iterable,
    Iterator,
    List,
    NamedTuple,
    Optional,
    Set,
    Tuple,
    Type,
    TypeVar,
    Union,
)

import prism.util.build_tools.opamdep as opamdep
from prism.data.document import CoqDocument
from prism.interface.coq.iqr import IQR
from prism.interface.coq.options import SerAPIOptions
from prism.interface.coq.re_patterns import QUALIFIED_IDENT_PATTERN
from prism.language.gallina.parser import CoqParser
from prism.language.heuristic.parser import (
    CoqComment,
    CoqSentence,
    HeuristicParser,
    SerAPIParser,
)
from prism.project.exception import (
    MissingMetadataError,
    ProjectBuildError,
    ProjectCommandError,
)
from prism.project.metadata import ProjectMetadata
from prism.project.metadata.storage import MetadataStorage
from prism.util.bash import escape
from prism.util.build_tools.coqdep import (
    make_dependency_graph,
    order_dependencies,
)
from prism.util.build_tools.strace import CoqContext, strace_build
from prism.util.logging import default_log_level
from prism.util.opam import (
    AssignedVariables,
    OpamSwitch,
    PackageFormula,
    Version,
    major_minor_version_bound,
)
from prism.util.opam.formula import LogicalPF, LogOp
from prism.util.path import get_relative_path
from prism.util.radpytools import PathLike
from prism.util.radpytools.os import pushd
from prism.util.re import regex_from_options
from prism.util.swim import SwitchManager

logger: logging.Logger = logging.getLogger(__name__)
logger.setLevel(default_log_level())

_T = TypeVar('_T')


class SentenceExtractionMethod(Enum):
    """
    Enum for available sentence extraction methods.

    Attributes
    ----------
    SERAPI
        Use serapi to extract sentences
    HEURISTIC
        Use custom heuristic method to extract sentences
    """

    SERAPI = auto()
    HEURISTIC = auto()

    def parser(self) -> Union[Type[HeuristicParser], Type[SerAPIParser]]:
        """
        Return the appropriate parser for the SEM.
        """
        method_enum = SentenceExtractionMethod(self.value)
        if method_enum is SentenceExtractionMethod.SERAPI:
            return SerAPIParser
        elif method_enum is SentenceExtractionMethod.HEURISTIC:
            return HeuristicParser
        else:
            raise ValueError(
                f"Extraction method {method_enum} doesn't have specified parser"
            )


SEM = SentenceExtractionMethod


class MetadataArgs(NamedTuple):
    """
    Arguments that identify metadata for an implicit project.
    """

    project_url: Optional[str]
    commit_sha: Optional[str]
    coq_version: Optional[str]
    ocaml_version: Optional[str]


class Project(ABC):
    """
    Abstract base class for representing a Coq project.

    Parameters
    ----------
    dir_abspath : str
        The absolute path to the project's root directory.
    metadata_storage : MetadataStorage
        MetadataStorage for referencing all possible metadata
        configurations for the project.
    opam_switch : OpamSwitch
        Object for tracking OpamSwitch relevant for this project
    sentence_extraction_method : SentenceExtractionMethod
        The method by which sentences are extracted.
    project_logger : logging.Logger
        Logger used to send log messages.
    """

    _missing_dependency_pattern = regex_from_options(
        [
            s.replace(" ",
                      r"\s+")
            for s in [
                rf"[Cc]annot find a physical path bound to logical path "
                rf"(?P<logical>{QUALIFIED_IDENT_PATTERN.pattern})",
                r"[Uu]nable to locate library "
                rf"(?P<suffix>{QUALIFIED_IDENT_PATTERN.pattern}) "
                rf"with prefix (?P<prefix>{QUALIFIED_IDENT_PATTERN.pattern})",
                rf"[Cc]annot load (?P<unbound>{QUALIFIED_IDENT_PATTERN.pattern}): "
                "no physical path bound to",
                r"[Cc]annot find library "
                rf"(?P<library>{QUALIFIED_IDENT_PATTERN.pattern})"
            ]
        ],
        False,
        False)

    coq_library_exts = ["*.vio", "*.vo", "*.vos", "*.vok"]
    """
    A list of possible Coq library file extensions.
    """

    def __init__(
            self,
            dir_abspath: PathLike,
            metadata_storage: MetadataStorage,
            opam_switch: Optional[OpamSwitch] = None,
            sentence_extraction_method: SEM = SentenceExtractionMethod.SERAPI,
            num_cores: Optional[int] = None,
            switch_manager: Optional[SwitchManager] = None,
            project_logger: Optional[logging.Logger] = None):
        """
        Initialize Project object.
        """
        self.dir_abspath = dir_abspath
        """
        The absolute path to the project's root directory.
        """
        self.metadata_storage = metadata_storage
        """
        Project metadata containing information such as project name
        and commands.
        """
        self.sentence_extraction_method = sentence_extraction_method
        """
        The method by which sentences are extracted.
        """
        try:
            name = self.name.replace('.', '_')
        except NotImplementedError:
            name = 'project'
        self.logger = (project_logger or logger).getChild(f"{name}")
        if opam_switch is not None:
            self.opam_switch = opam_switch
        else:
            self.opam_switch = OpamSwitch()
        self.num_cores = num_cores
        self._last_metadata_args: Optional[MetadataArgs] = None
        self._metadata: Optional[ProjectMetadata] = None
        self.switch_manager = switch_manager

    @property
    def build_cmd(self) -> List[str]:
        """
        Return the list of commands that build the project.
        """
        cmd_list = self.metadata.build_cmd
        for i in range(len(cmd_list)):
            if 'make' in cmd_list[i] and self.num_cores is not None:
                cmd_list[i] = cmd_list[i] + " -j{0}".format(self.num_cores)
        return cmd_list

    @property
    def clean_cmd(self) -> List[str]:
        """
        Return the list of commands that clean project build artifacts.
        """
        return self.metadata.clean_cmd

    @property
    def coq_options(self) -> Optional[str]:
        """
        Get the Coq options for compiling this project's files.

        If None, then the Coq options have not yet been determined
        and will be inferred automatically the next time the project is
        built.

        Returns
        -------
        Optional[str]
            The command-line options for invoking Coq tools, e.g.,
            ``f"coqc {coq_options} file.v"``.
        """
        if self.serapi_options is not None:
            coq_options = self.serapi_options.as_coq_args()
        else:
            coq_options = None
        return coq_options

    @property
    def coq_version(self) -> str:
        """
        Get the version of OCaml installed in the project's switch.
        """
        assert self._coq_version is not None, "Coq must be installed"
        return self._coq_version

    @property
    def ignore_path_regex(self) -> re.Pattern:
        """
        Get the regular expression that matches Coq filepaths to ignore.
        """
        return regex_from_options(self.metadata.ignore_path_regex, True, True)

    @property
    def install_cmd(self) -> List[str]:
        """
        Return the list of commands that install the project.
        """
        return self.metadata.install_cmd

    @property
    def iqr_flags(self) -> Optional[IQR]:
        """
        The IQR flags given to the Coq when compiling this project.
        """
        iqr = None
        if self.serapi_options is not None:
            iqr = self.serapi_options.iqr
            logger = self.logger.getChild('iqr_flags')
            logger.debug(f"{iqr}")
        return iqr

    @property
    def is_metadata_stale(self) -> bool:
        """
        Return whether the current metadata needs to be updated.
        """
        return self.metadata_args != self._last_metadata_args

    @property
    def metadata(self) -> ProjectMetadata:
        """
        Get up-to-date metadata for the project.
        """
        if self.is_metadata_stale:
            self._metadata = self._get_fresh_metadata()
        assert self._metadata is not None
        return self._metadata

    @property
    @abstractmethod
    def metadata_args(self) -> MetadataArgs:
        """
        Get arguments that can retrieve the metadata from storage.
        """
        ...

    @property
    @abstractmethod
    def name(self) -> str:
        """
        Return the name of the project.
        """
        ...

    @property
    def ocaml_version(self) -> Optional[str]:
        """
        Get the version of OCaml installed in the project's switch.
        """
        return self._ocaml_version

    @property
    def opam_dependencies(self) -> List[str]:
        """
        Get the OPAM-installable dependencies of this project.

        Returns
        -------
        List[str]
            A list of serialized `PackageFormula` that must each be
            satisfied by the project's `OpamSwitch` prior to building.
        """
        opam_deps = self.metadata.opam_dependencies
        if opam_deps is None:
            opam_deps = self.infer_opam_dependencies()
        return opam_deps

    @property
    def opam_switch(self) -> OpamSwitch:
        """
        Get the project's switch, which entails the build environment.
        """
        return self._opam_switch

    @opam_switch.setter
    def opam_switch(self, switch: OpamSwitch) -> None:
        """
        Set the project's switch and update cached version data.
        """
        self._opam_switch = switch
        self._coq_version = switch.get_installed_version("coq")
        self._ocaml_version = switch.get_installed_version("ocaml")
        logger = self.logger.getChild('opam_switch.setter')
        logger.debug(
            "Setting switch to "
            f" {switch.name}(coq={self._coq_version}, ocaml={self._ocaml_version})"
        )

    @property
    @abstractmethod
    def path(self) -> Path:
        """
        Get the path to the project's root directory.
        """
        pass

    @property
    def serapi_options(self) -> Optional[SerAPIOptions]:
        """
        Get the SerAPI options for parsing this project's files.

        If None, then the SerAPI options have not yet been determined
        and will be inferred automatically the next time the project is
        built.

        Returns
        -------
        Optional[str]
            The command-line options for invoking SerAPI tools, e.g.,
            ``f"sertop {serapi_options.get_sertop_args()}"``.
        """
        return self.metadata.serapi_options

    @property
    def size_bytes(self) -> int:
        """
        Get size in bytes of working directory.

        A measure of the total space on disk occupied by files in the
        project directory in bytes. This size should exclude the
        contents of any .git directories.
        """
        return sum(
            f.stat().st_size
            for f in pathlib.Path(self.path).glob('**/*')
            if f.is_file()) - sum(
                f.stat().st_size
                for f in pathlib.Path(self.path).glob('**/.git/**/*')
                if f.is_file())

    def _check_serapi_option_health_pre_build(self) -> bool:
        """
        Check the integrity of SerAPI options before building.

        Verify `serapi_options` exists and corresponds to existing
        paths.
        """
        logger = self.logger.getChild('_check_serapi_option_health_pre_build')
        if self.serapi_options is None:
            logger.debug("No serapi options")
            return False
        # Check if current IQR flags map to current directories.
        for physical_path in self._iqr_bound_directories(False):
            if not physical_path.exists():
                logger.debug(
                    f"Missing physical path for iqr flag: {physical_path}")
                return False
        return True

    def _check_serapi_option_health_post_build(self) -> bool:
        """
        Check the integrity of SerAPI options after building.

        Verify two conditions are met for post-build `serapi_options`:

        1. QR physical paths contain *.vo files;
        2. All *.vo files' paths start with a physical path in
           serapi_options.
        """
        logger = self.logger.getChild('_check_serapi_option_health_post_build')
        full_q_paths = list(
            self._iqr_bound_directories(
                False,
                return_I=False,
                return_Q=True,
                return_R=False))
        full_r_paths = list(
            self._iqr_bound_directories(
                False,
                return_I=False,
                return_Q=False,
                return_R=True))
<<<<<<< HEAD
        for full_path in full_q_paths:
            if not glob.glob(f"{full_path}/*.vo", recursive=False):
                logger.debug(f"Q path has no *.vo files: {full_path}")
                return False
        for full_path in full_r_paths:
            if not glob.glob(f"{full_path}/**/*.vo", recursive=True):
                logger.debug(f"R path has no *.vo files: {full_path}")
                return False
=======
>>>>>>> f7ae3d74
        for vo_file in glob.glob(f"{self.path}/**/*.vo", recursive=True):
            vo_file_path = Path(vo_file)
            if full_r_paths and not any(full_path in vo_file_path.parents
                                        for full_path in full_r_paths):
                logger.debug(
                    f"A .vo file ({vo_file_path}): has no matching R path")
                return False
            if full_q_paths and not any(full_path == vo_file_path.parent
                                        for full_path in full_q_paths):
                logger.debug(
                    f"A .vo file ({vo_file_path}): has no matching Q path")
                return False
        return True

    def _clean(self) -> None:
        """
        Remove all compiled Coq library (object) files.
        """
        for ext in self.coq_library_exts:
            for lib in pathlib.Path(self.path).rglob(ext):
                lib.unlink()

    def _get_fresh_metadata(self) -> ProjectMetadata:
        """
        Get refreshed metadata from the storage.
        """
        metadata_args = self.metadata_args
        self._last_metadata_args = metadata_args
        metadata = self.metadata_storage.get(self.name, *metadata_args)
        # apply dynamic metadata touchups
        if metadata.serapi_options is not None:
            metadata.serapi_options.iqr.pwd = self.path
        return metadata

    def _get_random_sentence_internal(
            self,
            filename: Optional[PathLike],
            glom_proofs: bool,
            **kwargs) -> List[CoqSentence]:
        if filename is None:
            obj = self.get_random_file(**kwargs)
        else:
            obj = self.get_file(filename, **kwargs)
        sentences = typing.cast(
            List[CoqSentence],
            self.extract_sentences(
                obj,
                'utf-8',
                glom_proofs,
                sentence_extraction_method=self.sentence_extraction_method,
                serapi_options=self.serapi_options,
                opam_switch=self.opam_switch,
                return_comments=False))
        return sentences

    def _iqr_bound_directories(
            self,
            relative: bool,
            return_I: bool = True,
            return_Q: bool = True,
            return_R: bool = True) -> Iterator[Path]:
        """
        Iterate over all physical paths in `serapi_options`.

        Parameters
        ----------
        relative : bool
            Flag to control whether iterator is over paths relative to
            project root or absolute paths
        return_I : bool, optional
            Flag controlling whether ``-I`` flag paths are returned, by
            default True
        return_Q : bool, optional
            Flag controlling whether ``-Q`` flag paths are returned, by
            default True
        return_R : bool, optional
            Flag controlling whether ``-R`` flag paths are returned, by
            default True

        Yields
        ------
        Path
            Physical paths from `serapi_options`.
        """
        if self.serapi_options is None:
            yield from []
        else:
            iqr = self.serapi_options.iqr
            for p in chain(iqr.I if return_I else (),
                           (p for p,
                            _ in iqr.Q) if return_Q else (),
                           (p for p,
                            _ in iqr.R) if return_R else ()):
                if relative:
                    yield Path(p)
                else:
                    yield self.path / p

    def _prepare_command(self, target: str) -> str:
        # wrap in parentheses to preserve operator precedence when
        # joining commands with &&
        commands = [f"({cmd})" for cmd in getattr(self, f"{target}_cmd")]
        if not commands:
            raise RuntimeError(
                f"{target.capitalize()} command not set for {self.name}.")
        return " && ".join(commands)

    def _process_command_output(
            self,
            action: str,
            returncode: int,
            stdout: str,
            stderr: str,
            ExcType: Type[ProjectBuildError] = ProjectBuildError,
            ignore_returncode: bool = False) -> None:
        status = "failed" if returncode != 0 else "finished"
        msg = (
            f"{action} {status}! Return code is {returncode}! "
            f"stdout:\n{stdout}\n; stderr:\n{stderr}")
        if not ignore_returncode and returncode != 0:
            raise ExcType(msg, returncode, stdout, stderr)
        else:
            # Use root logger instead of
            # self.logger for error message
            logger.debug(msg)
            self.logger.debug(f"Action ({action}) return code: {returncode}")

    def _make(
            self,
            target: str,
            action: str,
            max_memory: Optional[int] = None,
            max_runtime: Optional[int] = None) -> Tuple[int,
                                                        str,
                                                        str]:
        """
        Make a build target (one of build, clean, or install).

        Parameters
        ----------
        target : str
            One of ``"build"``, ``"clean"``, or ``"install"``.
        action : str
            A more descriptive term for the action represented by the
            build target, e.g., ``"compilation"``.
        max_memory: Optional[int], optional
            Max memory (bytes) allowed to make project.
        max_runtime: Optional[int], optional
            Max time (seconds) allowed to make project.

        Returns
        -------
        return_code : int
            The return code, expected to be 0.
        stdout : str
            The standard output of the command.
        stderr : str
            The standard error output of the command.

        Raises
        ------
        RuntimeError
            If no commands for this target are specified.
        ProjectBuildError
            If commands are specified but fail with nonzero exit code.
        TimeoutExpired
            If runtime of command exceeds `max_runtime`.
        """
        cmd = self._prepare_command(target)
        r = self.opam_switch.run(
            cmd,
            cwd=self.path,
            check=False,
            max_memory=max_memory,
            max_runtime=max_runtime)
        result = (r.returncode, r.stdout, r.stderr)
        self._process_command_output(action, *result)
        return result

    @abstractmethod
    def _pre_get_random(self, **kwargs):
        """
        Handle tasks needed before getting a random file (or pair, etc).
        """
        pass

    def _update_metadata(self, **kwargs) -> None:
        """
        Update fields of the current metadata.
        """
        self.metadata_storage.update(self.metadata, **kwargs)
        # update local copy separately to avoid redundant retrieval
        for name, value in kwargs.items():
            self.logger.debug(f"Updating {name}: {value}")
            setattr(self.metadata, name, value)

    def _traverse_file_tree(self) -> List[CoqDocument]:
        """
        Traverse the file tree and return a list of Coq file objects.
        """
        with pushd(self.path):
            return [
                CoqDocument(
                    f,
                    project_path=self.path,
                    source_code=CoqParser.parse_source(f),
                    serapi_options=self.serapi_options)
                for f in self.get_file_list(relative=True)
            ]

    def _build(
            self,
            f: Callable[[],
                        _T],
            managed_switch_kwargs: Optional[Dict[str,
                                                 Any]] = None) -> _T:
        """
        Build the project.

        Parameters
        ----------
        f : Callable[[], _T]
            A function that will be executed to build the project with
            parametric artifacts.
        managed_switch_kwargs : Optional[Dict[str, Any]], optional
            A dictionary containing keyword arguments to
            `managed_switch`.

        Returns
        -------
        _T
            The output of the build process.

        Raises
        ------
        ProjectBuildError
            If the command(s) for building the project encounter an
            error.
        """
        # EVENT: <>.build
        self.logger.debug("Performing Project Build")
        if managed_switch_kwargs is None:
            managed_switch_kwargs = {}
        switch_manager = managed_switch_kwargs.get(
            'switch_manager',
            self.switch_manager)
        original_switch = self.opam_switch
        try:
            with self.managed_switch(**managed_switch_kwargs):
                result = f()
        except ProjectBuildError as e:
            m = self._missing_dependency_pattern.search(
                '\n'.join([e.stdout,
                           e.stderr]))
            if m is not None:
                # EVENT: <>.build
                self.logger.debug("Missing dependencies prevented build")
                self.infer_opam_dependencies()
                if switch_manager is not None:
                    # try to build again with fresh dependencies
                    release = managed_switch_kwargs.get('release', True)
                    if not release and original_switch != self.opam_switch:
                        # release flawed switch if it is not already
                        # released
                        switch_manager.release_switch(self.opam_switch)
                        self.opam_switch = original_switch
                    # force reattempt build
                    with self.project_logger(logger.getChild('force-rebuild')):
                        # EVENT: <>.build.force-rebuild
                        self.logger.debug("Forcing Rebuild")
                        with self.managed_switch(**managed_switch_kwargs):
                            result = f()
                else:
                    raise e
            else:
                raise e
        return result

    def _strace_build(
            self,
            use_dummy_coqc: bool,
            cleanup: bool = True,
            **kwargs) -> Tuple[List[CoqContext],
                               int,
                               str,
                               str]:
        """
        Build the project and parse `strace` logs to capture arguments.

        Parameters
        ----------
        use_dummy_coqc : bool
            Attempt to use a stub coqc wrapper that doesn't actually
            build anything.
        cleanup : bool, optional
            If True and `use_dummy_coqc` is True, then clean the project
            after building.
            Otherwise, do not clean the project.
        kwargs
            Keyword arguments to `OpamSwitch.run`.

        Returns
        -------
        List[CoqContext]
            Captured contexts for each invocation of `coqc` including
            captured arguments.
        int
            The return code of the last-executed command
        str
            The total stdout of all commands run
        str
            The total stderr of all commands run
        """
        cmd = self._prepare_command("build")
        contexts, rcode_out, stdout, stderr = strace_build(
            self.opam_switch,
            cmd,
            workdir=self.path,
            use_dummy_coqc=use_dummy_coqc,
            check=False,
            **kwargs)
        self._process_command_output(
            "Strace",
            rcode_out,
            stdout,
            stderr,
            ignore_returncode=use_dummy_coqc)
        if use_dummy_coqc and cleanup:
            # clean project if we only generated empty files.
            try:
                self.clean(**kwargs)
            except ProjectBuildError:
                logger.debug(
                    "Tried to clean a project "
                    "full of corrupt coqc files, but it failed!")
        return contexts, rcode_out, stdout, stderr

    def build(
            self,
            managed_switch_kwargs: Optional[Dict[str,
                                                 Any]] = None,
            **kwargs) -> Tuple[int,
                               str,
                               str]:
        """
        Build the project.

        If serapi_options is not present or if it is incorrect before
        the build, build while inferring serapi_options; otherwise,
        build normally.

        If serapi_options is incorrect after building, infer
        serapi_options after building and concatenate the results of the
        builds.

        If the project's current switch has missing or incorrect
        dependencies as indicated by standard error output, then
        dependencies are freshly inferred.
        If a switch manager is available, then a new switch is obtained
        with the dependencies and the build is re-attempted.

        Parameters
        ----------
        managed_switch_kwargs : Optional[Dict[str, Any]], optional
            A dictionary containing keyword arguments to
            `managed_switch`.
        max_memory: Optional[int], optional
            Max memory (bytes) allowed to make project.
        max_runtime: Optional[int], optional
            Max time (seconds) allowed to make project.

        Returns
        -------
        return_code : int
            The exit code of the build process.
        stdout : str
            The captured standard output of the build process.
        stderr : str
            The captured standard error of the build process.

        Raises
        ------
        ProjectBuildError
            If the command(s) use to build the project encounter an
            error.

        See Also
        --------
        managed_switch : For valid `managed_switch_kwargs`
        """
        logger = self.logger.getChild('build')
        if not self._check_serapi_option_health_pre_build():
<<<<<<< HEAD
            # EVENT: <>.build
            logger.debug("Pre-Build Health Check Fail")
            with self.project_logger(logger.getChild('pre-build')):
                # logs will have name <>.build.pre-build
                (_,
                 rcode,
                 stdout,
                 stderr) = self.infer_serapi_options(
                     managed_switch_kwargs,
                     **kwargs)
            return rcode, stdout, stderr
        else:
            with self.project_logger(logger):
                # logs will have name <>.build
                (rcode,
                 stdout,
                 stderr) = self._build(
                     lambda: self._make("build",
                                        "Compilation",
                                        **kwargs),
                     managed_switch_kwargs)
        if not self._check_serapi_option_health_post_build():
            # EVENT: <>.build
            logger.debug("Post-Build Health Check Fail")
            separator = "\n@@\nInferring SerAPI Options...\n@@\n"
            with self.project_logger(logger.getChild('post-build')):
                # logs will have name <>.build.post-build
                (_,
                 rcode,
                 stdout_post,
                 stderr_post) = self.infer_serapi_options(
                     managed_switch_kwargs,
                     **kwargs)
=======
            # try to quickly infer with dummy Coq compiler
            self.infer_serapi_options(True, managed_switch_kwargs, **kwargs)
            # If we get here, then the managed switch has been obtained
            managed_switch_kwargs = {}
        (rcode,
         stdout,
         stderr) = self._build(
             lambda: self._make("build",
                                "Compilation",
                                **kwargs),
             managed_switch_kwargs)
        if not self._check_serapi_option_health_post_build():
            # Do a more thorough inference.
            separator = "\n@@\nInferring SerAPI Options...\n@@\n"
            (_,
             rcode,
             stdout_post,
             stderr_post) = self.infer_serapi_options(
                 False,
                 managed_switch_kwargs={},
                 **kwargs)
>>>>>>> f7ae3d74
            stdout = "".join((stdout, separator, stdout_post))
            stderr = "".join((stderr, separator, stderr_post))
        return rcode, stdout, stderr

    def clean(self, **kwargs) -> Tuple[int, str, str]:
        """
        Clean the build status of the project.
        """
        r = self._make("clean", "Cleaning", **kwargs)
        # ensure removal of Coq library files
        self._clean()
        return r

    def depends_on(
            self,
            package_name: str,
            package_version: Optional[Union[str,
                                            Version]]) -> bool:
        """
        Return whether this project depends on the given opam package.

        Parameters
        ----------
        package_name : str
            The name of an opam package.
        package_version : Optional[Union[str, Version]]
            A specific version of the package with which to narrow the
            check, by default None.

        Returns
        -------
        bool
            True if this project depends on the indicated package
            according to existing project metadata, False otherwise.
        """
        formula = self.get_dependency_formula()
        if package_version is None:
            is_dependency = package_name in formula.packages
        else:
            if isinstance(package_version, str):
                package_version = Version.parse(package_version)
            is_dependency = bool(
                formula.simplify({package_name: package_version}))
        return is_dependency

    def filter_files(
            self,
            files: Iterable[PathLike],
            relative: bool = False,
            dependency_order: bool = False) -> List[str]:
        """
        Filter and sort the given files relative to this project.

        Parameters
        ----------
        files : Iterable[PathLike]
            A collection of files, presumed to belong to this project.
        relative : bool, optional
            Whether to return absolute file paths or paths relative to
            the root of the project, by default False.
        dependency_order : bool, optional
            Whether to return the files in dependency order or not, by
            default False.
            Dependency order means that if one file ``foo`` depends
            upon another file ``bar``, then ``bar`` will appear
            before ``foo`` in the returned list.
            If False, then the files are sorted lexicographically.

        Returns
        -------
        List[str]
            The list of absolute (or `relative`) paths to all Coq files
            in the project sorted according to `dependency_order`, not
            including those ignored by `ignore_path_regex`.

        Raises
        ------
        MissingMetadataError
            If `dependency_order` is True but `serapi_options` is None.
        """
        root = self.path
        ignore_regex = self.ignore_path_regex
        filtered = []
        for file in files:
            file = get_relative_path(file, root)
            file_str = str(file)
            if ignore_regex.match(file_str) is None:
                # file should be kept
                filtered.append(str(root / file) if not relative else file_str)
        if dependency_order:
            if self.serapi_options is None:
                raise MissingMetadataError(
                    f"The `serapi_options` for {self.name} are not set; "
                    "cannot return files in dependency order. "
                    "Please try rebuilding the project.")
            filtered = order_dependencies(
                filtered,
                str(self.serapi_options.iqr),
                self.opam_switch,
                cwd=str(self.path))
        else:
            filtered = sorted(filtered)
        return filtered

    def get_dependency_formula(
            self,
            coq_version: Optional[Union[str,
                                        Version]] = None,
            ocaml_version: Optional[Union[str,
                                          Version]] = None) -> PackageFormula:
        """
        Get a formula for this project's dependencies.

        Parameters
        ----------
        coq_version : Optional[Union[str, Version]], optional
            If given, then include a dependency on Coq that matches the
            given major and minor components of `coq_version`.
        ocaml_version : Optional[Union[str, Version]], optional
            If given, then include a dependency on OCaml that matches
            the given major and minor components of `ocaml_version`.

        Returns
        -------
        PackageFormula
            A formula that can be used to retrieve an appropriate
            switch from a pool of existing switches or used to install
            required dependencies in a given switch.
        """
        formula = []
        # Loosen restriction to matching major.minor~prerelease
        if coq_version is not None:
            formula.append(major_minor_version_bound("coq", coq_version))
        formula.append(PackageFormula.parse('"coq-serapi"'))
        if ocaml_version is not None:
            formula.append(major_minor_version_bound("ocaml", ocaml_version))
        for dependency in self.opam_dependencies:
            formula.append(PackageFormula.parse(dependency))
        formula = reduce(
            lambda left,
            right: LogicalPF(left,
                             LogOp.AND,
                             right),
            formula[1 :],
            formula[0])
        return formula

    def get_file(self, filename: PathLike) -> CoqDocument:
        """
        Return a specific Coq source file.

        Parameters
        ----------
        filename : PathLike
            The path to a file within the project.

        Returns
        -------
        CoqDocument
            A CoqDocument corresponding to the selected Coq source file

        Raises
        ------
        ValueError
            If given `filename` does not end in ".v"
        """
        if not isinstance(filename, str):
            filename = str(filename)
        if not filename.endswith(".v"):
            raise ValueError("filename must end in .v")
        return CoqDocument(
            get_relative_path(filename,
                              self.path),
            project_path=self.path,
            source_code=CoqParser.parse_source(filename),
            serapi_options=self.serapi_options)

    def get_file_dependencies(self) -> Dict[str, List[str]]:
        """
        Get a map from filenames to their in-project dependencies.

        The map is equivalent to an adjacency list of the project's
        inter-file dependency graph, which contains directed edges from
        a file ``A`` to a file ``B`` if ``B`` depends upon ``A``.

        Returns
        -------
        Dict[str, List[str]]
            A map from filenames relative to the root of the project to
            sets of other relative filenames in the project upon which
            they depend.

        Raises
        ------
        MissingMetadataError
            If `serapi_options` are not set.
        """
        if self.coq_options is None:
            raise MissingMetadataError(
                "Cannot get file dependencies with unknown IQR flags")
        G = make_dependency_graph(
            typing.cast(List[PathLike],
                        self.get_file_list(relative=False)),
            self.coq_options,
            self.opam_switch,
            str(self.path))
        return {u: sorted(N.keys()) for u,
                N in G.adjacency()}

    def get_file_list(
            self,
            relative: bool = False,
            dependency_order: bool = False) -> List[str]:
        """
        Return a list of all Coq files associated with this project.

        See Also
        --------
        filter_files : For details on the parameters and return value.
        """
        return self.filter_files(
            pathlib.Path(self.path).rglob("*.v"),
            relative,
            dependency_order)

    def get_random_file(self, **kwargs) -> CoqDocument:
        """
        Return a random Coq source file.

        Returns
        -------
        CoqDocument
            A random Coq source file in the form of a CoqDocument
        """
        self._pre_get_random(**kwargs)
        files = self._traverse_file_tree()
        result = random.choice(files)
        return result

    def get_random_sentence(
            self,
            filename: Optional[str] = None,
            glom_proofs: bool = True,
            **kwargs) -> str:
        """
        Return a random sentence from the project.

        Filename is random unless it is provided.

        Parameters
        ----------
        filename : Optional[str], optional
            Absolute path to file to load sentence from, by default None
        glom_proofs : bool, optional
            Boolean flag indicating whether proofs should form their own
            pseudo-sentences, by default True

        Returns
        -------
        str
            A random sentence from the project
        """
        sentences = self._get_random_sentence_internal(
            filename,
            glom_proofs,
            **kwargs)
        sentence = random.choice(sentences)
        return str(sentence)

    def get_random_sentence_pair_adjacent(
            self,
            filename: Optional[PathLike] = None,
            glom_proofs: bool = True,
            **kwargs) -> Tuple[str,
                               str]:
        """
        Return a random adjacent sentence pair from the project.

        Filename is random unless it is provided.

        Parameters
        ----------
        filename : Optional[PathLike], optional
            Absolute path to file to load sentences from, by default
            None
        glom_proofs : bool, optional
            Boolean flag indicating whether proofs should form their own
            pseudo-sentences, by default True

        Returns
        -------
        tuple of str
            A pair of adjacent sentences from the project, with the
            first sentence chosen at random.
        """
        sentences: List[str] = []
        counter = 0
        THRESHOLD = 100
        while len(sentences) < 2:
            if counter > THRESHOLD:
                raise RuntimeError(
                    "Can't find file with more than 1 sentence after",
                    THRESHOLD,
                    "attempts. Try different inputs.")
            sentences = self._get_random_sentence_internal(
                filename,
                glom_proofs,
                **kwargs)
            counter += 1
        first_sentence_idx = random.randint(0, len(sentences) - 2)
        first, second = sentences[first_sentence_idx : first_sentence_idx + 2]
        return str(first), str(second)

    def get_sentences(
        self,
        filename: PathLike,
        sentence_extraction_method: Optional[SentenceExtractionMethod] = None,
        **kwargs
    ) -> Union[List[CoqSentence],
               Tuple[List[CoqSentence],
                     List[CoqComment]]]:
        r"""
        Get the sentences of a Coq file within the project.

        By default, proofs are then re-glommed into their own entries.
        This behavior can be switched off via ``glom_proofs = False``.

        Parameters
        ----------
        filename : PathLike
            The path to a file in the project.
        sentence_extraction_method : Optional[\
                                         SentenceExtractionMethod],\
                                     optional
            Method by which sentences should be extracted
        kwargs : Dict[str, Any]
            Optional keyword arguments to `Project.extract_sentences`.

        Returns
        -------
        List[CoqSentence]
            The list of sentences extracted from the indicated file.
        List[CoqComment], optional
            The list of comments extracted from the indicated file if
            `return_comments` is a keyword argument and True.

        See Also
        --------
        extract_sentences : For expected keyword arguments.
        """
        if sentence_extraction_method is None:
            sentence_extraction_method = self.sentence_extraction_method
        document = self.get_file(filename)
        kwargs['sentence_extraction_method'] = sentence_extraction_method
        kwargs['opam_switch'] = self.opam_switch
        kwargs['serapi_options'] = self.serapi_options
        return self.extract_sentences(document, **kwargs)

    def infer_metadata(
            self,
            fields_to_infer: Optional[Iterable[str]] = None) -> Dict[str,
                                                                     Any]:
        """
        Try to infer any missing metadata.

        Parameters
        ----------
        infer_fields : Optional[Iterable[str]], optional
            Optional fields for which inference of new values should be
            performed even if already defined, by default None.
            The names should match attributes of `ProjectMetadata`.

        Returns
        -------
        Dict[str, Any]
            The values for each newly inferred field.
        """
        if fields_to_infer is None:
            fields_to_infer = set()
        else:
            fields_to_infer = set(fields_to_infer)
        current_metadata = self.metadata
        for f in fields(ProjectMetadata):
            if (getattr(current_metadata,
                        f.name) is None
                    and f.name not in ProjectMetadata.immutable_fields):
                fields_to_infer.add(f.name)
        # if the order of field inference matters, manually pop such
        # fields and infer them first before looping over the rest
        inferred_fields = {}
        for f in fields_to_infer:
            # force an attribute error for non-existent fields
            getattr(current_metadata, f)
            try:
                inferred_fields[f] = getattr(self, f'infer_{f}')()
            except AttributeError:
                raise NotImplementedError(
                    f"Cannot infer metadata field named '{f}'")
        return inferred_fields

    def infer_opam_dependencies(
            self,
            ignore_iqr_flags: bool = False,
            ignore_coq_version: bool = False) -> List[str]:
        """
        Try to infer Opam-installable dependencies for the project.

        Parameters
        ----------
        ignore_iqr_flags : bool, optional
            If True, then do not account for the project's own libraries
            when inferring dependencies.
            By default False.
        ignore_coq_version : bool, optional
            If True, then do not account for the current Coq version or
            standard libraries when inferring dependencies.
            By default False.

        Returns
        -------
        List[str]
            A conjunctive list of package formulas specifying
            dependencies that must be installed before the project is
            built.

        See Also
        --------
        PackageFormula : For more information about package formulas.
        """
        logger = self.logger.getChild('infer_opam_dependencies')
        try:
            formula = self.opam_switch.get_dependencies(self.path)
        except CalledProcessError:
            formula = None
        # possibly prone to false positives/negatives
        required_libraries = opamdep.get_required_libraries(
            self.path,
            self.path)
        dependencies = opamdep.guess_opam_packages(
            typing.cast(
                Dict[PathLike,
                     Set[opamdep.RequiredLibrary]],
                required_libraries),
            self.iqr_flags if not ignore_iqr_flags else None,
            self.coq_version if not ignore_coq_version else None)
        if formula is not None:
            # limit guessed dependencies to only novel ones
            changed = formula.packages.difference(dependencies)
            logger.debug(f"Inferred new dependencies: {changed}")
            dependencies.difference_update(formula.packages)
        # format dependencies as package constraints
        dependencies = [f'"{dep}"' for dep in dependencies]

        if isinstance(formula, PackageFormula):
            if isinstance(formula, LogicalPF):
                formula = formula.to_conjunctive_list()
            else:
                formula = [formula]
        if formula is not None:
            # extend opam file formula with guessed dependencies
            formula = [str(c) for c in formula]
            formula.extend(dependencies)
        else:
            formula = dependencies
        with self.project_logger(logger):
            # logs will have <>.infer_serapi_options
            self._update_metadata(opam_dependencies=formula)
        return formula

    def infer_serapi_options(
            self,
            use_dummy_coqc: bool = False,
            managed_switch_kwargs: Optional[Dict[str,
                                                 Any]] = None,
            **kwargs) -> Tuple[SerAPIOptions,
                               int,
                               str,
                               str]:
        """
        Build project and get SerAPI options, simultaneously.

        Invoking this function will replace any serapi_options already
        present in the metadata.

        Parameters
        ----------
        use_dummy_coqc
            Attempt to use a stub coqc wrapper
            that doesn't actually build anything.
            Project is cleaned afterwards if set.
        kwargs
            Keyword arguments to `OpamSwitch.run`.

        Returns
        -------
        SerAPIOptions
            The inferred SerAPI options.
        int
            The return code of the last-executed command
        str
            The total stdout of all commands run
        str
            The total stderr of all commands run
        """
        # ensure we are building from a clean slate
        logger = self.logger.getChild('infer_serapi_options')
        logger.debug('Inferring serapi options')
        try:
            self.clean(**kwargs)
        except ProjectBuildError:
            # cleaning may fail if nothing to clean or the project has
            # not yet been configured by a prior build
            logger.debug("cleaning failed")
            pass

<<<<<<< HEAD
        def _strace_build():
            cmd = self._prepare_command("build")
            contexts, rcode_out, stdout, stderr = strace_build(
                self.opam_switch,
                cmd,
                workdir=self.path,
                check=False,
                **kwargs)
            self._process_command_output("Strace", rcode_out, stdout, stderr)
            return contexts, rcode_out, stdout, stderr

        # Event
        logger.debug('Performing strace build')
        with self.project_logger(logger.getChild('strace')):
            # logs will have <>.infer_serapi_options.strace
            (contexts,
             rcode_out,
             stdout,
             stderr) = self._build(_strace_build,
                                   managed_switch_kwargs)
=======
        (contexts,
         rcode_out,
         stdout,
         stderr) = self._build(
             partial(self._strace_build,
                     use_dummy_coqc,
                     **kwargs),
             managed_switch_kwargs)
>>>>>>> f7ae3d74

        serapi_options = SerAPIOptions.merge(
            [c.serapi_options for c in contexts],
            root=self.path)
        logger.debug(f'Found serapi options: {serapi_options}')
        with self.project_logger(logger):
            # logs will have <>.infer_serapi_options
            self._update_metadata(serapi_options=serapi_options)
        return serapi_options, rcode_out, stdout, stderr

    install = partialmethod(_make, "install", "Installation")
    """
    Install the project system-wide in "coq-contrib".
    """

    def run(self,
            cmd: str,
            action: Optional[str] = None,
            **kwargs) -> Tuple[int,
                               str,
                               str]:
        """
        Run a command in the context of the project.

        Parameters
        ----------
        cmd : str
            An arbitrary command.
        action : Optional[str], optional
            A short description of the command, by default None.
        kwargs : Dict[str, Any]
            Optional keywords arguments to `OpamSwitch.run`.

        Returns
        -------
        return_code : int
            The return code, expected to be 0.
        stdout : str
            The standard output of the command.
        stderr : str
            The standard error output of the command.

        Raises
        ------
        ProjectCommandError
            If the command fails with nonzero exit code.
        """
        r = self.opam_switch.run(cmd, check=False, **kwargs)
        result = (r.returncode, r.stdout, r.stderr)
        if action is None:
            action = escape(cmd)
        self._process_command_output(
            action,
            *result,
            ExcType=ProjectCommandError)
        return result

    @contextmanager
    def managed_switch(
        self,
        coq_version: Optional[Union[str,
                                    Version]] = None,
        variables: Optional[AssignedVariables] = None,
        release: bool = True,
        switch_manager: Optional[SwitchManager] = None,
    ) -> Generator[OpamSwitch,
                   None,
                   None]:
        """
        Yield a context with a switch matching given constraints.

        For the duration of the context, this project's switch will be
        set to a managed switch obtained from the project's switch
        manager.

        Parameters
        ----------
        coq_version : Optional[Union[str, Version]], optional
            A version of Coq that the managed switch should have
            installed, by default None.
        variables : Optional[AssignedVariables], optional
            Optional variables that may impact interpretation of the
            project's dependency formula and override those of the
            switch manager, by default None.
        release : bool, optional
            Whether to release the managed switch upon exiting the
            context.
            A switch that has been released cannot safely be used again.
        switch_manager : Optional[SwitchManager], optional
            An optional switch manager that will override the project's
            manager.

        Yields
        ------
        OpamSwitch
            The original switch so that it can be restored manually if
            `release` is False.

        Raises
        ------
        RuntimeError
            If `coq_version` or `variables` is not None and both
            `switch_manager` and ``self.switch_manager`` are None.
        UnsatisfiableConstraints
            If a switch cannot be obtained that satisfies the project's
            dependencies.
        """
        dependency_formula = self.get_dependency_formula(coq_version)
        managed_switch_requested = (
            coq_version is not None and variables is not None)
        if variables is None:
            variables = {}
        if switch_manager is None:
            switch_manager = self.switch_manager
        is_switch_stale = False
        if switch_manager is not None:
            is_switch_stale = switch_manager.satisfies(
                self.opam_switch,
                dependency_formula,
                **variables)
        managed_switch_requested = managed_switch_requested or is_switch_stale
        if managed_switch_requested and switch_manager is None:
            raise RuntimeError(
                "Cannot use managed switch without a switch manager")
        original_switch = self.opam_switch
        logger = self.logger.getChild('managed_switch')
        try:
            if managed_switch_requested and switch_manager is not None:
                self.opam_switch = switch_manager.get_switch(
                    dependency_formula,
                    variables)
            logger.debug("Using Managed Switch Context")
            yield original_switch
        finally:
            if managed_switch_requested and switch_manager is not None and release:
                switch_manager.release_switch(self.opam_switch)
                self.opam_switch = original_switch
            logger.debug("Exiting Managed Switch Context")

    @contextmanager
    def project_logger(
        self,
        logger: logging.Logger,
    ) -> Generator[logging.Logger,
                   None,
                   None]:
        """
        Yield context is specific logger for project.

        Parameters
        ----------
        logger : logging.Logger
            Logger to use to send logging messages.

        Yields
        ------
        logging.Logger
            The original logger used before this context.
        """
        original_logger = self.logger
        try:
            self.logger = logger
            yield original_logger
        finally:
            self.logger = original_logger

    @staticmethod
    def extract_sentences(
        document: CoqDocument,
        encoding: str = 'utf-8',
        glom_proofs: bool = True,
        glom_ltac: bool = False,
        return_asts: bool = False,
        sentence_extraction_method: SEM = SEM.SERAPI,
        **kwargs
    ) -> Union[List[CoqSentence],
               Tuple[List[CoqSentence],
                     List[CoqComment]]]:
        """
        Split the Coq file text by sentences.

        By default, proofs are then re-glommed into their own entries.
        This behavior can be switched off.

        .. warning::
            If the sentence extraction method relies upon an OCaml
            package such as `coq-serapi`, then an
            ``opam_switch : OpamSwitch`` keyword argument should be
            provided to set the environment of execution

        Parameters
        ----------
        document : CoqDocument
            A Coq document.
        encoding : str, optional
            The encoding to use for decoding if a bytestring is
            provided, by default 'utf-8'
        glom_proofs : bool, optional
            A flag indicating whether or not proofs should be re-glommed
            after sentences are split, by default `True`
        glom_ltacs: bool, optional
            Glom together contiguous regions of Ltac code,
            by default `False`
        return_asts: bool, optional
            Return asts with sentences as a list of tuples,
            by default `False`
        sentence_extraction_method : SentenceExtractionMethod
            Method by which sentences should be extracted
        kwargs
            Keyword arguments for heuristic parsing.

        Returns
        -------
        List[CoqSentence]
            A list of Coq sentences extracted from the given `document`.
        List[CoqComment], optional
            The list of comments extracted from the indicated file if
            `return_comments` is a keyword argument and True.

        See Also
        --------
        HeuristicParser.parse_sentences_from_document : For keyword args
        """
        return sentence_extraction_method.parser(
        ).parse_sentences_from_document(
            document,
            encoding,
            glom_proofs,
            glom_ltac=glom_ltac,
            return_asts=return_asts,
            **kwargs)

    @staticmethod
    def get_local_modpath(filename: PathLike, iqr: IQR) -> str:
        """
        Infer the module path for the given file.

        Parameters
        ----------
        filename : PathLike
            The physical path to a project file relative to the project
            root.
        iqr : IQR
            Arguments with which to initialize `sertop`, namely IQR
            flags.

        Returns
        -------
        modpath : str
            The logical library path one would use if the indicated file
            was imported or required in another.
        """
        # strip file extension, if any
        if not isinstance(filename, pathlib.Path):
            filename = pathlib.Path(filename)
        filename = str(filename.with_suffix(''))
        # identify the correct logical library prefix for this filename
        matched = False
        dot_log = None
        for (phys, log) in (iqr.Q | iqr.R):
            if filename.startswith(phys):
                filename = filename[len(phys):]
            else:
                if phys == ".":
                    dot_log = log
                continue
            # ensure that the filename gets separated from the logical
            # prefix by a path separator (to be replaced with a period)
            if filename[0] != os.path.sep:
                sep = os.path.sep
            else:
                sep = ''
            filename = sep.join([log, filename])
            matched = True
            break
        if not matched and dot_log is not None:
            # ensure that the filename gets separated from the logical
            # prefix by a path separator (to be replaced with a period)
            if filename[0] != os.path.sep:
                sep = os.path.sep
            else:
                sep = ''
            filename = sep.join([dot_log, filename])
        # else we implicitly map the working directory to an empty
        # logical prefix
        # convert rest of physical path to logical
        path = filename.split(os.path.sep)
        if path == ['']:
            path = []
        modpath = ".".join([dirname.capitalize() for dirname in path])
        return modpath<|MERGE_RESOLUTION|>--- conflicted
+++ resolved
@@ -440,17 +440,6 @@
                 return_I=False,
                 return_Q=False,
                 return_R=True))
-<<<<<<< HEAD
-        for full_path in full_q_paths:
-            if not glob.glob(f"{full_path}/*.vo", recursive=False):
-                logger.debug(f"Q path has no *.vo files: {full_path}")
-                return False
-        for full_path in full_r_paths:
-            if not glob.glob(f"{full_path}/**/*.vo", recursive=True):
-                logger.debug(f"R path has no *.vo files: {full_path}")
-                return False
-=======
->>>>>>> f7ae3d74
         for vo_file in glob.glob(f"{self.path}/**/*.vo", recursive=True):
             vo_file_path = Path(vo_file)
             if full_r_paths and not any(full_path in vo_file_path.parents
@@ -843,63 +832,32 @@
         """
         logger = self.logger.getChild('build')
         if not self._check_serapi_option_health_pre_build():
-<<<<<<< HEAD
-            # EVENT: <>.build
             logger.debug("Pre-Build Health Check Fail")
+            # try to quickly infer with dummy Coq compiler
             with self.project_logger(logger.getChild('pre-build')):
-                # logs will have name <>.build.pre-build
-                (_,
-                 rcode,
-                 stdout,
-                 stderr) = self.infer_serapi_options(
-                     managed_switch_kwargs,
-                     **kwargs)
-            return rcode, stdout, stderr
-        else:
-            with self.project_logger(logger):
-                # logs will have name <>.build
-                (rcode,
-                 stdout,
-                 stderr) = self._build(
-                     lambda: self._make("build",
-                                        "Compilation",
-                                        **kwargs),
-                     managed_switch_kwargs)
+                self.infer_serapi_options(True, managed_switch_kwargs, **kwargs)
+                # If we get here, then the managed switch has been obtained
+                managed_switch_kwargs = {}
+        with self.project_logger(logger):
+            (rcode,
+             stdout,
+             stderr) = self._build(
+                 lambda: self._make("build",
+                                    "Compilation",
+                                    **kwargs),
+                 managed_switch_kwargs)
         if not self._check_serapi_option_health_post_build():
-            # EVENT: <>.build
             logger.debug("Post-Build Health Check Fail")
+            # Do a more thorough inference.
             separator = "\n@@\nInferring SerAPI Options...\n@@\n"
             with self.project_logger(logger.getChild('post-build')):
-                # logs will have name <>.build.post-build
                 (_,
                  rcode,
                  stdout_post,
                  stderr_post) = self.infer_serapi_options(
-                     managed_switch_kwargs,
+                     False,
+                     managed_switch_kwargs={},
                      **kwargs)
-=======
-            # try to quickly infer with dummy Coq compiler
-            self.infer_serapi_options(True, managed_switch_kwargs, **kwargs)
-            # If we get here, then the managed switch has been obtained
-            managed_switch_kwargs = {}
-        (rcode,
-         stdout,
-         stderr) = self._build(
-             lambda: self._make("build",
-                                "Compilation",
-                                **kwargs),
-             managed_switch_kwargs)
-        if not self._check_serapi_option_health_post_build():
-            # Do a more thorough inference.
-            separator = "\n@@\nInferring SerAPI Options...\n@@\n"
-            (_,
-             rcode,
-             stdout_post,
-             stderr_post) = self.infer_serapi_options(
-                 False,
-                 managed_switch_kwargs={},
-                 **kwargs)
->>>>>>> f7ae3d74
             stdout = "".join((stdout, separator, stdout_post))
             stderr = "".join((stderr, separator, stderr_post))
         return rcode, stdout, stderr
@@ -1415,37 +1373,16 @@
             logger.debug("cleaning failed")
             pass
 
-<<<<<<< HEAD
-        def _strace_build():
-            cmd = self._prepare_command("build")
-            contexts, rcode_out, stdout, stderr = strace_build(
-                self.opam_switch,
-                cmd,
-                workdir=self.path,
-                check=False,
-                **kwargs)
-            self._process_command_output("Strace", rcode_out, stdout, stderr)
-            return contexts, rcode_out, stdout, stderr
-
-        # Event
         logger.debug('Performing strace build')
         with self.project_logger(logger.getChild('strace')):
-            # logs will have <>.infer_serapi_options.strace
             (contexts,
              rcode_out,
              stdout,
-             stderr) = self._build(_strace_build,
-                                   managed_switch_kwargs)
-=======
-        (contexts,
-         rcode_out,
-         stdout,
-         stderr) = self._build(
-             partial(self._strace_build,
-                     use_dummy_coqc,
-                     **kwargs),
-             managed_switch_kwargs)
->>>>>>> f7ae3d74
+             stderr) = self._build(
+                 partial(self._strace_build,
+                         use_dummy_coqc,
+                         **kwargs),
+                 managed_switch_kwargs)
 
         serapi_options = SerAPIOptions.merge(
             [c.serapi_options for c in contexts],
