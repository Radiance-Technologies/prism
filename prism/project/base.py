"""
Module providing Coq project class representations.
"""

import glob
import logging
import os
import pathlib
import random
import re
import typing
from abc import ABC, abstractmethod
from contextlib import contextmanager
from dataclasses import fields
from enum import Enum, auto
from functools import partialmethod, reduce
from itertools import chain
from pathlib import Path
from subprocess import CalledProcessError
from typing import (
    Any,
    Callable,
    Dict,
    Generator,
    Iterable,
    Iterator,
    List,
    NamedTuple,
    Optional,
    Set,
    Tuple,
    Type,
    TypeVar,
    Union,
)

import prism.util.build_tools.opamdep as opamdep
from prism.data.document import CoqDocument
from prism.interface.coq.iqr import IQR
from prism.interface.coq.options import SerAPIOptions
from prism.interface.coq.re_patterns import QUALIFIED_IDENT_PATTERN
from prism.language.gallina.parser import CoqParser
from prism.language.heuristic.parser import (
    CoqComment,
    CoqSentence,
    HeuristicParser,
    SerAPIParser,
)
from prism.project.exception import (
    MissingMetadataError,
    ProjectBuildError,
    ProjectCommandError,
)
from prism.project.metadata import ProjectMetadata
from prism.project.metadata.storage import MetadataStorage
from prism.project.strace import strace_build
from prism.util.bash import escape
from prism.util.build_tools.coqdep import (
    make_dependency_graph,
    order_dependencies,
)
from prism.util.logging import default_log_level
from prism.util.opam import (
    AssignedVariables,
    OpamSwitch,
    PackageFormula,
    Version,
    major_minor_version_bound,
)
from prism.util.opam.formula import LogicalPF, LogOp
from prism.util.path import get_relative_path
from prism.util.radpytools import PathLike
from prism.util.radpytools.os import pushd
from prism.util.re import regex_from_options
from prism.util.swim import SwitchManager

logger: logging.Logger = logging.getLogger(__name__)
logger.setLevel(default_log_level())

_T = TypeVar('_T')


class SentenceExtractionMethod(Enum):
    """
    Enum for available sentence extraction methods.

    Attributes
    ----------
    SERAPI
        Use serapi to extract sentences
    HEURISTIC
        Use custom heuristic method to extract sentences
    """

    SERAPI = auto()
    HEURISTIC = auto()

    def parser(self) -> Union[Type[HeuristicParser], Type[SerAPIParser]]:
        """
        Return the appropriate parser for the SEM.
        """
        method_enum = SentenceExtractionMethod(self.value)
        if method_enum is SentenceExtractionMethod.SERAPI:
            return SerAPIParser
        elif method_enum is SentenceExtractionMethod.HEURISTIC:
            return HeuristicParser
        else:
            raise ValueError(
                f"Extraction method {method_enum} doesn't have specified parser"
            )


SEM = SentenceExtractionMethod


class MetadataArgs(NamedTuple):
    """
    Arguments that identify metadata for an implicit project.
    """

    project_url: Optional[str]
    commit_sha: Optional[str]
    coq_version: Optional[str]
    ocaml_version: Optional[str]


class Project(ABC):
    """
    Abstract base class for representing a Coq project.

    Parameters
    ----------
    dir_abspath : str
        The absolute path to the project's root directory.
    metadata_storage : MetadataStorage
        MetadataStorage for referencing all possible metadata
        configurations for the project.
    opam_switch : OpamSwitch
        Object for tracking OpamSwitch relevant for this project
    sentence_extraction_method : SentenceExtractionMethod
        The method by which sentences are extracted.
    project_logger : logging.Logger
        Logger used to send log messages.
    """

    _missing_dependency_pattern = regex_from_options(
        [
            s.replace(" ",
                      r"\s+")
            for s in [
                rf"[Cc]annot find a physical path bound to logical path "
                rf"(?P<logical>{QUALIFIED_IDENT_PATTERN.pattern})",
                r"[Uu]nable to locate library "
                rf"(?P<suffix>{QUALIFIED_IDENT_PATTERN.pattern}) "
                rf"with prefix (?P<prefix>{QUALIFIED_IDENT_PATTERN.pattern})",
                rf"[Cc]annot load (?P<unbound>{QUALIFIED_IDENT_PATTERN.pattern}): "
                "no physical path bound to",
                r"[Cc]annot find library "
                rf"(?P<library>{QUALIFIED_IDENT_PATTERN.pattern})"
            ]
        ],
        False,
        False)

    coq_library_exts = ["*.vio", "*.vo", "*.vos", "*.vok"]
    """
    A list of possible Coq library file extensions.
    """

    def __init__(
            self,
            dir_abspath: PathLike,
            metadata_storage: MetadataStorage,
            opam_switch: Optional[OpamSwitch] = None,
            sentence_extraction_method: SEM = SentenceExtractionMethod.SERAPI,
            num_cores: Optional[int] = None,
            switch_manager: Optional[SwitchManager] = None,
            project_logger: Optional[logging.Logger] = None):
        """
        Initialize Project object.
        """
        self.dir_abspath = dir_abspath
        """
        The absolute path to the project's root directory.
        """
        self.metadata_storage = metadata_storage
        """
        Project metadata containing information such as project name
        and commands.
        """
        self.sentence_extraction_method = sentence_extraction_method
        """
        The method by which sentences are extracted.
        """
        try:
            name = self.name.replace('.', '_')
        except NotImplementedError:
            name = 'project'
        self.logger = (project_logger or logger).getChild(f"{name}")
        if opam_switch is not None:
            self.opam_switch = opam_switch
        else:
            self.opam_switch = OpamSwitch()
        self.num_cores = num_cores
        self._last_metadata_args: Optional[MetadataArgs] = None
        self._metadata: Optional[ProjectMetadata] = None
        self.switch_manager = switch_manager

    @property
    def build_cmd(self) -> List[str]:
        """
        Return the list of commands that build the project.
        """
        cmd_list = self.metadata.build_cmd
        for i in range(len(cmd_list)):
            if 'make' in cmd_list[i] and self.num_cores is not None:
                cmd_list[i] = cmd_list[i] + " -j{0}".format(self.num_cores)
        return cmd_list

    @property
    def clean_cmd(self) -> List[str]:
        """
        Return the list of commands that clean project build artifacts.
        """
        return self.metadata.clean_cmd

    @property
    def coq_options(self) -> Optional[str]:
        """
        Get the Coq options for compiling this project's files.

        If None, then the Coq options have not yet been determined
        and will be inferred automatically the next time the project is
        built.

        Returns
        -------
        Optional[str]
            The command-line options for invoking Coq tools, e.g.,
            ``f"coqc {coq_options} file.v"``.
        """
        if self.serapi_options is not None:
            coq_options = self.serapi_options.as_coq_args()
        else:
            coq_options = None
        return coq_options

    @property
    def coq_version(self) -> str:
        """
        Get the version of OCaml installed in the project's switch.
        """
        assert self._coq_version is not None, "Coq must be installed"
        return self._coq_version

    @property
    def ignore_path_regex(self) -> re.Pattern:
        """
        Get the regular expression that matches Coq filepaths to ignore.
        """
        return regex_from_options(self.metadata.ignore_path_regex, True, True)

    @property
    def install_cmd(self) -> List[str]:
        """
        Return the list of commands that install the project.
        """
        return self.metadata.install_cmd

    @property
    def iqr_flags(self) -> Optional[IQR]:
        """
        The IQR flags given to the Coq when compiling this project.
        """
        iqr = None
        if self.serapi_options is not None:
<<<<<<< HEAD
            iqr = self.serapi_options.iqr
=======
            logger = self.logger.getChild('iqr_flags')
            iqr = IQR.extract_iqr(self.serapi_options)
            iqr.pwd = self.path
            iqr.delim = " "
            logger.debug(f"Extracted IQR from serapi_options: {iqr}")
>>>>>>> 935ba4b2
        return iqr

    @property
    def is_metadata_stale(self) -> bool:
        """
        Return whether the current metadata needs to be updated.
        """
        return self.metadata_args != self._last_metadata_args

    @property
    def metadata(self) -> ProjectMetadata:
        """
        Get up-to-date metadata for the project.
        """
        if self.is_metadata_stale:
            self._metadata = self._get_fresh_metadata()
        assert self._metadata is not None
        return self._metadata

    @property
    @abstractmethod
    def metadata_args(self) -> MetadataArgs:
        """
        Get arguments that can retrieve the metadata from storage.
        """
        ...

    @property
    @abstractmethod
    def name(self) -> str:
        """
        Return the name of the project.
        """
        ...

    @property
    def ocaml_version(self) -> Optional[str]:
        """
        Get the version of OCaml installed in the project's switch.
        """
        return self._ocaml_version

    @property
    def opam_dependencies(self) -> List[str]:
        """
        Get the OPAM-installable dependencies of this project.

        Returns
        -------
        List[str]
            A list of serialized `PackageFormula` that must each be
            satisfied by the project's `OpamSwitch` prior to building.
        """
        opam_deps = self.metadata.opam_dependencies
        if opam_deps is None:
            opam_deps = self.infer_opam_dependencies()
        return opam_deps

    @property
    def opam_switch(self) -> OpamSwitch:
        """
        Get the project's switch, which entails the build environment.
        """
        return self._opam_switch

    @opam_switch.setter
    def opam_switch(self, switch: OpamSwitch) -> None:
        """
        Set the project's switch and update cached version data.
        """
        self._opam_switch = switch
        self._coq_version = switch.get_installed_version("coq")
        self._ocaml_version = switch.get_installed_version("ocaml")
        logger = self.logger.getChild('opam_switch.setter')
        logger.debug(
            "Setting switch to "
            f" {switch.name}(coq={self._coq_version}, ocaml={self._ocaml_version})"
        )

    @property
    @abstractmethod
    def path(self) -> Path:
        """
        Get the path to the project's root directory.
        """
        pass

    @property
    def serapi_options(self) -> Optional[SerAPIOptions]:
        """
        Get the SerAPI options for parsing this project's files.

        If None, then the SerAPI options have not yet been determined
        and will be inferred automatically the next time the project is
        built.

        Returns
        -------
        Optional[str]
            The command-line options for invoking SerAPI tools, e.g.,
            ``f"sertop {serapi_options.get_sertop_args()}"``.
        """
        return self.metadata.serapi_options

    @property
    def size_bytes(self) -> int:
        """
        Get size in bytes of working directory.

        A measure of the total space on disk occupied by files in the
        project directory in bytes. This size should exclude the
        contents of any .git directories.
        """
        return sum(
            f.stat().st_size
            for f in pathlib.Path(self.path).glob('**/*')
            if f.is_file()) - sum(
                f.stat().st_size
                for f in pathlib.Path(self.path).glob('**/.git/**/*')
                if f.is_file())

    def _check_serapi_option_health_pre_build(self) -> bool:
        """
        Check the integrity of SerAPI options before building.

        Verify `serapi_options` exists and corresponds to existing
        paths.
        """
        logger = self.logger.getChild('_check_serapi_option_health_pre_build')
        if self.serapi_options is None:
            logger.debug("No serapi options")
            return False
        # Check if current IQR flags map to current directories.
        for physical_path in self._iqr_bound_directories(False):
            if not physical_path.exists():
                logger.debug(
                    f"Missing physical path for iqr flag: {physical_path}")
                return False
        return True

    def _check_serapi_option_health_post_build(self) -> bool:
        """
        Check the integrity of SerAPI options after building.

        Verify two conditions are met for post-build `serapi_options`:

        1. QR physical paths contain *.vo files;
        2. All *.vo files' paths start with a physical path in
           serapi_options.
        """
        logger = self.logger.getChild('_check_serapi_option_health_post_build')
        full_q_paths = list(
            self._iqr_bound_directories(
                False,
                return_I=False,
                return_Q=True,
                return_R=False))
        full_r_paths = list(
            self._iqr_bound_directories(
                False,
                return_I=False,
                return_Q=False,
                return_R=True))
        for full_path in full_q_paths:
            if not glob.glob(f"{full_path}/*.vo", recursive=False):
                logger.debug(f"Q path has no *.vo files: {full_path}")
                return False
        for full_path in full_r_paths:
            if not glob.glob(f"{full_path}/**/*.vo", recursive=True):
                logger.debug(f"R path has no *.vo files: {full_path}")
                return False
        for vo_file in glob.glob(f"{self.path}/**/*.vo", recursive=True):
            vo_file_path = Path(vo_file)
            if full_r_paths and not any(full_path in vo_file_path.parents
                                        for full_path in full_r_paths):
                logger.debug(
                    f"A .vo file ({vo_file_path}): has no matching R path")
                return False
            if full_q_paths and not any(full_path == vo_file_path.parent
                                        for full_path in full_q_paths):
                logger.debug(
                    f"A .vo file ({vo_file_path}): has no matching Q path")
                return False
        return True

    def _clean(self) -> None:
        """
        Remove all compiled Coq library (object) files.
        """
        for ext in self.coq_library_exts:
            for lib in pathlib.Path(self.path).rglob(ext):
                lib.unlink()

    def _get_fresh_metadata(self) -> ProjectMetadata:
        """
        Get refreshed metadata from the storage.
        """
        metadata_args = self.metadata_args
        self._last_metadata_args = metadata_args
        metadata = self.metadata_storage.get(self.name, *metadata_args)
        # apply dynamic metadata touchups
        if metadata.serapi_options is not None:
            metadata.serapi_options.iqr.pwd = self.path
        return metadata

    def _get_random_sentence_internal(
            self,
            filename: Optional[PathLike],
            glom_proofs: bool,
            **kwargs) -> List[CoqSentence]:
        if filename is None:
            obj = self.get_random_file(**kwargs)
        else:
            obj = self.get_file(filename, **kwargs)
        sentences = typing.cast(
            List[CoqSentence],
            self.extract_sentences(
                obj,
                'utf-8',
                glom_proofs,
                sentence_extraction_method=self.sentence_extraction_method,
                serapi_options=self.serapi_options,
                opam_switch=self.opam_switch,
                return_comments=False))
        return sentences

    def _iqr_bound_directories(
            self,
            relative: bool,
            return_I: bool = True,
            return_Q: bool = True,
            return_R: bool = True) -> Iterator[Path]:
        """
        Iterate over all physical paths in `serapi_options`.

        Parameters
        ----------
        relative : bool
            Flag to control whether iterator is over paths relative to
            project root or absolute paths
        return_I : bool, optional
            Flag controlling whether ``-I`` flag paths are returned, by
            default True
        return_Q : bool, optional
            Flag controlling whether ``-Q`` flag paths are returned, by
            default True
        return_R : bool, optional
            Flag controlling whether ``-R`` flag paths are returned, by
            default True

        Yields
        ------
        Path
            Physical paths from `serapi_options`.
        """
        if self.serapi_options is None:
            yield from []
        else:
            iqr = self.serapi_options.iqr
            for p in chain(iqr.I if return_I else (),
                           (p for p,
                            _ in iqr.Q) if return_Q else (),
                           (p for p,
                            _ in iqr.R) if return_R else ()):
                if relative:
                    yield Path(p)
                else:
                    yield self.path / p

    def _prepare_command(self, target: str) -> str:
        # wrap in parentheses to preserve operator precedence when
        # joining commands with &&
        commands = [f"({cmd})" for cmd in getattr(self, f"{target}_cmd")]
        if not commands:
            raise RuntimeError(
                f"{target.capitalize()} command not set for {self.name}.")
        return " && ".join(commands)

    def _process_command_output(
            self,
            action: str,
            returncode: int,
            stdout: str,
            stderr: str,
            ExcType: Type[ProjectBuildError] = ProjectBuildError) -> None:
        status = "failed" if returncode != 0 else "finished"
        msg = (
            f"{action} {status}! Return code is {returncode}! "
            f"stdout:\n{stdout}\n; stderr:\n{stderr}")
        if returncode != 0:
            raise ExcType(msg, returncode, stdout, stderr)
        else:
            # Use root logger instead of
            # self.logger for error message
            logger.debug(msg)
            self.logger.debug(f"Action ({action}) return code: {returncode}")

    def _make(
            self,
            target: str,
            action: str,
            max_memory: Optional[int] = None,
            max_runtime: Optional[int] = None) -> Tuple[int,
                                                        str,
                                                        str]:
        """
        Make a build target (one of build, clean, or install).

        Parameters
        ----------
        target : str
            One of ``"build"``, ``"clean"``, or ``"install"``.
        action : str
            A more descriptive term for the action represented by the
            build target, e.g., ``"compilation"``.
        max_memory: Optional[int], optional
            Max memory (bytes) allowed to make project.
        max_runtime: Optional[int], optional
            Max time (seconds) allowed to make project.

        Returns
        -------
        return_code : int
            The return code, expected to be 0.
        stdout : str
            The standard output of the command.
        stderr : str
            The standard error output of the command.

        Raises
        ------
        RuntimeError
            If no commands for this target are specified.
        ProjectBuildError
            If commands are specified but fail with nonzero exit code.
        TimeoutExpired
            If runtime of command exceeds `max_runtime`.
        """
        cmd = self._prepare_command(target)
        r = self.opam_switch.run(
            cmd,
            cwd=self.path,
            check=False,
            max_memory=max_memory,
            max_runtime=max_runtime)
        result = (r.returncode, r.stdout, r.stderr)
        self._process_command_output(action, *result)
        return result

    @abstractmethod
    def _pre_get_random(self, **kwargs):
        """
        Handle tasks needed before getting a random file (or pair, etc).
        """
        pass

    def _update_metadata(self, **kwargs) -> None:
        """
        Update fields of the current metadata.
        """
        self.metadata_storage.update(self.metadata, **kwargs)
        # update local copy separately to avoid redundant retrieval
        for name, value in kwargs.items():
            self.logger.debug(f"Updating {name}: {value}")
            setattr(self.metadata, name, value)

    def _traverse_file_tree(self) -> List[CoqDocument]:
        """
        Traverse the file tree and return a list of Coq file objects.
        """
        with pushd(self.path):
            return [
                CoqDocument(
                    f,
                    project_path=self.path,
                    source_code=CoqParser.parse_source(f),
                    serapi_options=self.serapi_options)
                for f in self.get_file_list(relative=True)
            ]

    def _build(
            self,
            f: Callable[[],
                        _T],
            managed_switch_kwargs: Optional[Dict[str,
                                                 Any]] = None) -> _T:
        """
        Build the project.

        Parameters
        ----------
        f : Callable[[], _T]
            A function that will be executed to build the project with
            parametric artifacts.
        managed_switch_kwargs : Optional[Dict[str, Any]], optional
            A dictionary containing keyword arguments to
            `managed_switch`.

        Returns
        -------
        _T
            The output of the build process.

        Raises
        ------
        ProjectBuildError
            If the command(s) for building the project encounter an
            error.
        """
        # EVENT: <>.build
        self.logger.debug("Performing Project Build")
        if managed_switch_kwargs is None:
            managed_switch_kwargs = {}
        switch_manager = managed_switch_kwargs.get(
            'switch_manager',
            self.switch_manager)
        original_switch = self.opam_switch
        try:
            with self.managed_switch(**managed_switch_kwargs):
                result = f()
        except ProjectBuildError as e:
            m = self._missing_dependency_pattern.search(
                '\n'.join([e.stdout,
                           e.stderr]))
            if m is not None:
                # EVENT: <>.build
                self.logger.debug("Missing dependencies prevented build")
                self.infer_opam_dependencies()
                if switch_manager is not None:
                    # try to build again with fresh dependencies
                    release = managed_switch_kwargs.get('release', True)
                    if not release and original_switch != self.opam_switch:
                        # release flawed switch if it is not already
                        # released
                        switch_manager.release_switch(self.opam_switch)
                        self.opam_switch = original_switch
                    # force reattempt build
                    with self.project_logger(logger.getChild('force-rebuild')):
                        # EVENT: <>.build.force-rebuild
                        self.logger.debug("Forcing Rebuild")
                        with self.managed_switch(**managed_switch_kwargs):
                            result = f()
                else:
                    raise e
            else:
                raise e
        return result

    def build(
            self,
            managed_switch_kwargs: Optional[Dict[str,
                                                 Any]] = None,
            **kwargs) -> Tuple[int,
                               str,
                               str]:
        """
        Build the project.

        If serapi_options is not present or if it is incorrect before
        the build, build while inferring serapi_options; otherwise,
        build normally.

        If serapi_options is incorrect after building, infer
        serapi_options after building and concatenate the results of the
        builds.

        If the project's current switch has missing or incorrect
        dependencies as indicated by standard error output, then
        dependencies are freshly inferred.
        If a switch manager is available, then a new switch is obtained
        with the dependencies and the build is re-attempted.

        Parameters
        ----------
        managed_switch_kwargs : Optional[Dict[str, Any]], optional
            A dictionary containing keyword arguments to
            `managed_switch`.
        max_memory: Optional[int], optional
            Max memory (bytes) allowed to make project.
        max_runtime: Optional[int], optional
            Max time (seconds) allowed to make project.

        Returns
        -------
        return_code : int
            The exit code of the build process.
        stdout : str
            The captured standard output of the build process.
        stderr : str
            The captured standard error of the build process.

        Raises
        ------
        ProjectBuildError
            If the command(s) use to build the project encounter an
            error.

        See Also
        --------
        managed_switch : For valid `managed_switch_kwargs`
        """
        logger = self.logger.getChild('build')
        if not self._check_serapi_option_health_pre_build():
            # EVENT: <>.build
            logger.debug("Pre-Build Health Check Fail")
            with self.project_logger(logger.getChild('pre-build')):
                # logs will have name <>.build.pre-build
                (_,
                 rcode,
                 stdout,
                 stderr) = self.infer_serapi_options(
                     managed_switch_kwargs,
                     **kwargs)
            return rcode, stdout, stderr
        else:
            with self.project_logger(logger):
                # logs will have name <>.build
                (rcode,
                 stdout,
                 stderr) = self._build(
                     lambda: self._make("build",
                                        "Compilation",
                                        **kwargs),
                     managed_switch_kwargs)
        if not self._check_serapi_option_health_post_build():
            # EVENT: <>.build
            logger.debug("Post-Build Health Check Fail")
            separator = "\n@@\nInferring SerAPI Options...\n@@\n"
            with self.project_logger(logger.getChild('post-build')):
                # logs will have name <>.build.post-build
                (_,
                 rcode,
                 stdout_post,
                 stderr_post) = self.infer_serapi_options(
                     managed_switch_kwargs,
                     **kwargs)
            stdout = "".join((stdout, separator, stdout_post))
            stderr = "".join((stderr, separator, stderr_post))
        return rcode, stdout, stderr

    def clean(self, **kwargs) -> Tuple[int, str, str]:
        """
        Clean the build status of the project.
        """
        r = self._make("clean", "Cleaning", **kwargs)
        # ensure removal of Coq library files
        self._clean()
        return r

    def depends_on(
            self,
            package_name: str,
            package_version: Optional[Union[str,
                                            Version]]) -> bool:
        """
        Return whether this project depends on the given opam package.

        Parameters
        ----------
        package_name : str
            The name of an opam package.
        package_version : Optional[Union[str, Version]]
            A specific version of the package with which to narrow the
            check, by default None.

        Returns
        -------
        bool
            True if this project depends on the indicated package
            according to existing project metadata, False otherwise.
        """
        formula = self.get_dependency_formula()
        if package_version is None:
            is_dependency = package_name in formula.packages
        else:
            if isinstance(package_version, str):
                package_version = Version.parse(package_version)
            is_dependency = bool(
                formula.simplify({package_name: package_version}))
        return is_dependency

    def filter_files(
            self,
            files: Iterable[PathLike],
            relative: bool = False,
            dependency_order: bool = False) -> List[str]:
        """
        Filter and sort the given files relative to this project.

        Parameters
        ----------
        files : Iterable[PathLike]
            A collection of files, presumed to belong to this project.
        relative : bool, optional
            Whether to return absolute file paths or paths relative to
            the root of the project, by default False.
        dependency_order : bool, optional
            Whether to return the files in dependency order or not, by
            default False.
            Dependency order means that if one file ``foo`` depends
            upon another file ``bar``, then ``bar`` will appear
            before ``foo`` in the returned list.
            If False, then the files are sorted lexicographically.

        Returns
        -------
        List[str]
            The list of absolute (or `relative`) paths to all Coq files
            in the project sorted according to `dependency_order`, not
            including those ignored by `ignore_path_regex`.

        Raises
        ------
        MissingMetadataError
            If `dependency_order` is True but `serapi_options` is None.
        """
        root = self.path
        ignore_regex = self.ignore_path_regex
        filtered = []
        for file in files:
            file = get_relative_path(file, root)
            file_str = str(file)
            if ignore_regex.match(file_str) is None:
                # file should be kept
                filtered.append(str(root / file) if not relative else file_str)
        if dependency_order:
            if self.serapi_options is None:
                raise MissingMetadataError(
                    f"The `serapi_options` for {self.name} are not set; "
                    "cannot return files in dependency order. "
                    "Please try rebuilding the project.")
            filtered = order_dependencies(
                filtered,
                str(self.serapi_options.iqr),
                self.opam_switch,
                cwd=str(self.path))
        else:
            filtered = sorted(filtered)
        return filtered

    def get_dependency_formula(
            self,
            coq_version: Optional[Union[str,
                                        Version]] = None,
            ocaml_version: Optional[Union[str,
                                          Version]] = None) -> PackageFormula:
        """
        Get a formula for this project's dependencies.

        Parameters
        ----------
        coq_version : Optional[Union[str, Version]], optional
            If given, then include a dependency on Coq that matches the
            given major and minor components of `coq_version`.
        ocaml_version : Optional[Union[str, Version]], optional
            If given, then include a dependency on OCaml that matches
            the given major and minor components of `ocaml_version`.

        Returns
        -------
        PackageFormula
            A formula that can be used to retrieve an appropriate
            switch from a pool of existing switches or used to install
            required dependencies in a given switch.
        """
        formula = []
        # Loosen restriction to matching major.minor~prerelease
        if coq_version is not None:
            formula.append(major_minor_version_bound("coq", coq_version))
        formula.append(PackageFormula.parse('"coq-serapi"'))
        if ocaml_version is not None:
            formula.append(major_minor_version_bound("ocaml", ocaml_version))
        for dependency in self.opam_dependencies:
            formula.append(PackageFormula.parse(dependency))
        formula = reduce(
            lambda left,
            right: LogicalPF(left,
                             LogOp.AND,
                             right),
            formula[1 :],
            formula[0])
        return formula

    def get_file(self, filename: PathLike) -> CoqDocument:
        """
        Return a specific Coq source file.

        Parameters
        ----------
        filename : PathLike
            The path to a file within the project.

        Returns
        -------
        CoqDocument
            A CoqDocument corresponding to the selected Coq source file

        Raises
        ------
        ValueError
            If given `filename` does not end in ".v"
        """
        if not isinstance(filename, str):
            filename = str(filename)
        if not filename.endswith(".v"):
            raise ValueError("filename must end in .v")
        return CoqDocument(
            get_relative_path(filename,
                              self.path),
            project_path=self.path,
            source_code=CoqParser.parse_source(filename),
            serapi_options=self.serapi_options)

    def get_file_dependencies(self) -> Dict[str, List[str]]:
        """
        Get a map from filenames to their in-project dependencies.

        The map is equivalent to an adjacency list of the project's
        inter-file dependency graph, which contains directed edges from
        a file ``A`` to a file ``B`` if ``B`` depends upon ``A``.

        Returns
        -------
        Dict[str, List[str]]
            A map from filenames relative to the root of the project to
            sets of other relative filenames in the project upon which
            they depend.

        Raises
        ------
        MissingMetadataError
            If `serapi_options` are not set.
        """
        if self.coq_options is None:
            raise MissingMetadataError(
                "Cannot get file dependencies with unknown IQR flags")
        G = make_dependency_graph(
            typing.cast(List[PathLike],
                        self.get_file_list(relative=False)),
            self.coq_options,
            self.opam_switch,
            str(self.path))
        return {u: sorted(N.keys()) for u,
                N in G.adjacency()}

    def get_file_list(
            self,
            relative: bool = False,
            dependency_order: bool = False) -> List[str]:
        """
        Return a list of all Coq files associated with this project.

        See Also
        --------
        filter_files : For details on the parameters and return value.
        """
        return self.filter_files(
            pathlib.Path(self.path).rglob("*.v"),
            relative,
            dependency_order)

    def get_random_file(self, **kwargs) -> CoqDocument:
        """
        Return a random Coq source file.

        Returns
        -------
        CoqDocument
            A random Coq source file in the form of a CoqDocument
        """
        self._pre_get_random(**kwargs)
        files = self._traverse_file_tree()
        result = random.choice(files)
        return result

    def get_random_sentence(
            self,
            filename: Optional[str] = None,
            glom_proofs: bool = True,
            **kwargs) -> str:
        """
        Return a random sentence from the project.

        Filename is random unless it is provided.

        Parameters
        ----------
        filename : Optional[str], optional
            Absolute path to file to load sentence from, by default None
        glom_proofs : bool, optional
            Boolean flag indicating whether proofs should form their own
            pseudo-sentences, by default True

        Returns
        -------
        str
            A random sentence from the project
        """
        sentences = self._get_random_sentence_internal(
            filename,
            glom_proofs,
            **kwargs)
        sentence = random.choice(sentences)
        return str(sentence)

    def get_random_sentence_pair_adjacent(
            self,
            filename: Optional[PathLike] = None,
            glom_proofs: bool = True,
            **kwargs) -> Tuple[str,
                               str]:
        """
        Return a random adjacent sentence pair from the project.

        Filename is random unless it is provided.

        Parameters
        ----------
        filename : Optional[PathLike], optional
            Absolute path to file to load sentences from, by default
            None
        glom_proofs : bool, optional
            Boolean flag indicating whether proofs should form their own
            pseudo-sentences, by default True

        Returns
        -------
        tuple of str
            A pair of adjacent sentences from the project, with the
            first sentence chosen at random.
        """
        sentences: List[str] = []
        counter = 0
        THRESHOLD = 100
        while len(sentences) < 2:
            if counter > THRESHOLD:
                raise RuntimeError(
                    "Can't find file with more than 1 sentence after",
                    THRESHOLD,
                    "attempts. Try different inputs.")
            sentences = self._get_random_sentence_internal(
                filename,
                glom_proofs,
                **kwargs)
            counter += 1
        first_sentence_idx = random.randint(0, len(sentences) - 2)
        first, second = sentences[first_sentence_idx : first_sentence_idx + 2]
        return str(first), str(second)

    def get_sentences(
        self,
        filename: PathLike,
        sentence_extraction_method: Optional[SentenceExtractionMethod] = None,
        **kwargs
    ) -> Union[List[CoqSentence],
               Tuple[List[CoqSentence],
                     List[CoqComment]]]:
        r"""
        Get the sentences of a Coq file within the project.

        By default, proofs are then re-glommed into their own entries.
        This behavior can be switched off via ``glom_proofs = False``.

        Parameters
        ----------
        filename : PathLike
            The path to a file in the project.
        sentence_extraction_method : Optional[\
                                         SentenceExtractionMethod],\
                                     optional
            Method by which sentences should be extracted
        kwargs : Dict[str, Any]
            Optional keyword arguments to `Project.extract_sentences`.

        Returns
        -------
        List[CoqSentence]
            The list of sentences extracted from the indicated file.
        List[CoqComment], optional
            The list of comments extracted from the indicated file if
            `return_comments` is a keyword argument and True.

        See Also
        --------
        extract_sentences : For expected keyword arguments.
        """
        if sentence_extraction_method is None:
            sentence_extraction_method = self.sentence_extraction_method
        document = self.get_file(filename)
        kwargs['sentence_extraction_method'] = sentence_extraction_method
        kwargs['opam_switch'] = self.opam_switch
        kwargs['serapi_options'] = self.serapi_options
        return self.extract_sentences(document, **kwargs)

    def infer_metadata(
            self,
            fields_to_infer: Optional[Iterable[str]] = None) -> Dict[str,
                                                                     Any]:
        """
        Try to infer any missing metadata.

        Parameters
        ----------
        infer_fields : Optional[Iterable[str]], optional
            Optional fields for which inference of new values should be
            performed even if already defined, by default None.
            The names should match attributes of `ProjectMetadata`.

        Returns
        -------
        Dict[str, Any]
            The values for each newly inferred field.
        """
        if fields_to_infer is None:
            fields_to_infer = set()
        else:
            fields_to_infer = set(fields_to_infer)
        current_metadata = self.metadata
        for f in fields(ProjectMetadata):
            if (getattr(current_metadata,
                        f.name) is None
                    and f.name not in ProjectMetadata.immutable_fields):
                fields_to_infer.add(f.name)
        # if the order of field inference matters, manually pop such
        # fields and infer them first before looping over the rest
        inferred_fields = {}
        for f in fields_to_infer:
            # force an attribute error for non-existent fields
            getattr(current_metadata, f)
            try:
                inferred_fields[f] = getattr(self, f'infer_{f}')()
            except AttributeError:
                raise NotImplementedError(
                    f"Cannot infer metadata field named '{f}'")
        return inferred_fields

    def infer_opam_dependencies(
            self,
            ignore_iqr_flags: bool = False,
            ignore_coq_version: bool = False) -> List[str]:
        """
        Try to infer Opam-installable dependencies for the project.

        Parameters
        ----------
        ignore_iqr_flags : bool, optional
            If True, then do not account for the project's own libraries
            when inferring dependencies.
            By default False.
        ignore_coq_version : bool, optional
            If True, then do not account for the current Coq version or
            standard libraries when inferring dependencies.
            By default False.

        Returns
        -------
        List[str]
            A conjunctive list of package formulas specifying
            dependencies that must be installed before the project is
            built.

        See Also
        --------
        PackageFormula : For more information about package formulas.
        """
        logger = self.logger.getChild('infer_opam_dependencies')
        try:
            formula = self.opam_switch.get_dependencies(self.path)
        except CalledProcessError:
            formula = None
        # possibly prone to false positives/negatives
        required_libraries = opamdep.get_required_libraries(
            self.path,
            self.path)
        dependencies = opamdep.guess_opam_packages(
            typing.cast(
                Dict[PathLike,
                     Set[opamdep.RequiredLibrary]],
                required_libraries),
            self.iqr_flags if not ignore_iqr_flags else None,
            self.coq_version if not ignore_coq_version else None)
        if formula is not None:
            # limit guessed dependencies to only novel ones
            changed = formula.packages.difference(dependencies)
            logger.debug(f"Inferred new dependencies: {changed}")
            dependencies.difference_update(formula.packages)
        # format dependencies as package constraints
        dependencies = [f'"{dep}"' for dep in dependencies]

        if isinstance(formula, PackageFormula):
            if isinstance(formula, LogicalPF):
                formula = formula.to_conjunctive_list()
            else:
                formula = [formula]
        if formula is not None:
            # extend opam file formula with guessed dependencies
            formula = [str(c) for c in formula]
            formula.extend(dependencies)
        else:
            formula = dependencies
        with self.project_logger(logger):
            # logs will have <>.infer_serapi_options
            self._update_metadata(opam_dependencies=formula)
        return formula

    def infer_serapi_options(
            self,
            managed_switch_kwargs: Optional[Dict[str,
                                                 Any]] = None,
            **kwargs) -> Tuple[SerAPIOptions,
                               int,
                               str,
                               str]:
        """
        Build project and get SerAPI options, simultaneously.

        Invoking this function will replace any serapi_options already
        present in the metadata.

        Parameters
        ----------
        kwargs
            Keyword arguments to `OpamSwitch.run`.

        Returns
        -------
        SerAPIOptions
            The inferred SerAPI options.
        int
            The return code of the last-executed command
        str
            The total stdout of all commands run
        str
            The total stderr of all commands run
        """
        # ensure we are building from a clean slate
        logger = self.logger.getChild('infer_serapi_options')
        logger.debug('Inferring serapi options')
        try:
            self.clean(**kwargs)
        except ProjectBuildError:
            # cleaning may fail if nothing to clean or the project has
            # not yet been configured by a prior build
            logger.debug("cleaning failed")
            pass

        def _strace_build():
            cmd = self._prepare_command("build")
            contexts, rcode_out, stdout, stderr = strace_build(
                self.opam_switch,
                cmd,
                workdir=self.path,
                check=False,
                **kwargs)
            self._process_command_output("Strace", rcode_out, stdout, stderr)
            return contexts, rcode_out, stdout, stderr

        # Event
        logger.debug('Performing strace build')
        with self.project_logger(logger.getChild('strace')):
            # logs will have <>.infer_serapi_options.strace
            (contexts,
             rcode_out,
             stdout,
             stderr) = self._build(_strace_build,
                                   managed_switch_kwargs)

<<<<<<< HEAD
        serapi_options = SerAPIOptions.merge(
            [c.serapi_options for c in contexts],
            root=self.path)
        self._update_metadata(serapi_options=serapi_options)
=======
        def or_(x, y):
            return x | y

        serapi_options = str(
            reduce(
                or_,
                [c.iqr for c in contexts],
                IQR(set(),
                    set(),
                    set(),
                    self.path)))
        logger.debug(f'Found serapi options: {serapi_options}')
        with self.project_logger(logger):
            # logs will have <>.infer_opam_dependencies
            self._update_metadata(serapi_options=serapi_options)
>>>>>>> 935ba4b2
        return serapi_options, rcode_out, stdout, stderr

    install = partialmethod(_make, "install", "Installation")
    """
    Install the project system-wide in "coq-contrib".
    """

    def run(self,
            cmd: str,
            action: Optional[str] = None,
            **kwargs) -> Tuple[int,
                               str,
                               str]:
        """
        Run a command in the context of the project.

        Parameters
        ----------
        cmd : str
            An arbitrary command.
        action : Optional[str], optional
            A short description of the command, by default None.
        kwargs : Dict[str, Any]
            Optional keywords arguments to `OpamSwitch.run`.

        Returns
        -------
        return_code : int
            The return code, expected to be 0.
        stdout : str
            The standard output of the command.
        stderr : str
            The standard error output of the command.

        Raises
        ------
        ProjectCommandError
            If the command fails with nonzero exit code.
        """
        r = self.opam_switch.run(cmd, check=False, **kwargs)
        result = (r.returncode, r.stdout, r.stderr)
        if action is None:
            action = escape(cmd)
        self._process_command_output(
            action,
            *result,
            ExcType=ProjectCommandError)
        return result

    @contextmanager
    def managed_switch(
        self,
        coq_version: Optional[Union[str,
                                    Version]] = None,
        variables: Optional[AssignedVariables] = None,
        release: bool = True,
        switch_manager: Optional[SwitchManager] = None,
    ) -> Generator[OpamSwitch,
                   None,
                   None]:
        """
        Yield a context with a switch matching given constraints.

        For the duration of the context, this project's switch will be
        set to a managed switch obtained from the project's switch
        manager.

        Parameters
        ----------
        coq_version : Optional[Union[str, Version]], optional
            A version of Coq that the managed switch should have
            installed, by default None.
        variables : Optional[AssignedVariables], optional
            Optional variables that may impact interpretation of the
            project's dependency formula and override those of the
            switch manager, by default None.
        release : bool, optional
            Whether to release the managed switch upon exiting the
            context.
            A switch that has been released cannot safely be used again.
        switch_manager : Optional[SwitchManager], optional
            An optional switch manager that will override the project's
            manager.

        Yields
        ------
        OpamSwitch
            The original switch so that it can be restored manually if
            `release` is False.

        Raises
        ------
        RuntimeError
            If `coq_version` or `variables` is not None and both
            `switch_manager` and ``self.switch_manager`` are None.
        """
        dependency_formula = self.get_dependency_formula(coq_version)
        managed_switch_requested = (
            coq_version is not None and variables is not None)
        if variables is None:
            variables = {}
        if switch_manager is None:
            switch_manager = self.switch_manager
        is_switch_stale = False
        if switch_manager is not None:
            is_switch_stale = switch_manager.satisfies(
                self.opam_switch,
                dependency_formula,
                **variables)
        managed_switch_requested = managed_switch_requested or is_switch_stale
        if managed_switch_requested and switch_manager is None:
            raise RuntimeError(
                "Cannot use managed switch without a switch manager")
        original_switch = self.opam_switch
        logger = self.logger.getChild('managed_switch')
        try:
            if managed_switch_requested and switch_manager is not None:
                self.opam_switch = switch_manager.get_switch(
                    dependency_formula,
                    variables)
            logger.debug("Using Managed Switch Context")
            yield original_switch
        finally:
            if managed_switch_requested and switch_manager is not None and release:
                switch_manager.release_switch(self.opam_switch)
                self.opam_switch = original_switch
            logger.debug("Exiting Managed Switch Context")

    @contextmanager
    def project_logger(
        self,
        logger: logging.Logger,
    ) -> Generator[logging.Logger,
                   None,
                   None]:
        """
        Yield context is specific logger for project.

        Parameters
        ----------
        logger : logging.Logger
            Logger to use to send logging messages.

        Yields
        ------
        logging.Logger
            The original logger used before this context.
        """
        original_logger = self.logger
        try:
            self.logger = logger
            yield original_logger
        finally:
            self.logger = original_logger

    @staticmethod
    def extract_sentences(
        document: CoqDocument,
        encoding: str = 'utf-8',
        glom_proofs: bool = True,
        glom_ltac: bool = False,
        return_asts: bool = False,
        sentence_extraction_method: SEM = SEM.SERAPI,
        **kwargs
    ) -> Union[List[CoqSentence],
               Tuple[List[CoqSentence],
                     List[CoqComment]]]:
        """
        Split the Coq file text by sentences.

        By default, proofs are then re-glommed into their own entries.
        This behavior can be switched off.

        .. warning::
            If the sentence extraction method relies upon an OCaml
            package such as `coq-serapi`, then an
            ``opam_switch : OpamSwitch`` keyword argument should be
            provided to set the environment of execution

        Parameters
        ----------
        document : CoqDocument
            A Coq document.
        encoding : str, optional
            The encoding to use for decoding if a bytestring is
            provided, by default 'utf-8'
        glom_proofs : bool, optional
            A flag indicating whether or not proofs should be re-glommed
            after sentences are split, by default `True`
        glom_ltacs: bool, optional
            Glom together contiguous regions of Ltac code,
            by default `False`
        return_asts: bool, optional
            Return asts with sentences as a list of tuples,
            by default `False`
        sentence_extraction_method : SentenceExtractionMethod
            Method by which sentences should be extracted
        kwargs
            Keyword arguments for heuristic parsing.

        Returns
        -------
        List[CoqSentence]
            A list of Coq sentences extracted from the given `document`.
        List[CoqComment], optional
            The list of comments extracted from the indicated file if
            `return_comments` is a keyword argument and True.

        See Also
        --------
        HeuristicParser.parse_sentences_from_document : For keyword args
        """
        return sentence_extraction_method.parser(
        ).parse_sentences_from_document(
            document,
            encoding,
            glom_proofs,
            glom_ltac=glom_ltac,
            return_asts=return_asts,
            **kwargs)

    @staticmethod
    def get_local_modpath(filename: PathLike, iqr: IQR) -> str:
        """
        Infer the module path for the given file.

        Parameters
        ----------
        filename : PathLike
            The physical path to a project file relative to the project
            root.
        iqr : IQR
            Arguments with which to initialize `sertop`, namely IQR
            flags.

        Returns
        -------
        modpath : str
            The logical library path one would use if the indicated file
            was imported or required in another.
        """
        # strip file extension, if any
        if not isinstance(filename, pathlib.Path):
            filename = pathlib.Path(filename)
        filename = str(filename.with_suffix(''))
        # identify the correct logical library prefix for this filename
        matched = False
        dot_log = None
        for (phys, log) in (iqr.Q | iqr.R):
            if filename.startswith(phys):
                filename = filename[len(phys):]
            else:
                if phys == ".":
                    dot_log = log
                continue
            # ensure that the filename gets separated from the logical
            # prefix by a path separator (to be replaced with a period)
            if filename[0] != os.path.sep:
                sep = os.path.sep
            else:
                sep = ''
            filename = sep.join([log, filename])
            matched = True
            break
        if not matched and dot_log is not None:
            # ensure that the filename gets separated from the logical
            # prefix by a path separator (to be replaced with a period)
            if filename[0] != os.path.sep:
                sep = os.path.sep
            else:
                sep = ''
            filename = sep.join([dot_log, filename])
        # else we implicitly map the working directory to an empty
        # logical prefix
        # convert rest of physical path to logical
        path = filename.split(os.path.sep)
        if path == ['']:
            path = []
        modpath = ".".join([dirname.capitalize() for dirname in path])
        return modpath<|MERGE_RESOLUTION|>--- conflicted
+++ resolved
@@ -274,15 +274,9 @@
         """
         iqr = None
         if self.serapi_options is not None:
-<<<<<<< HEAD
             iqr = self.serapi_options.iqr
-=======
             logger = self.logger.getChild('iqr_flags')
-            iqr = IQR.extract_iqr(self.serapi_options)
-            iqr.pwd = self.path
-            iqr.delim = " "
-            logger.debug(f"Extracted IQR from serapi_options: {iqr}")
->>>>>>> 935ba4b2
+            logger.debug(f"{iqr}")
         return iqr
 
     @property
@@ -1350,28 +1344,13 @@
              stderr) = self._build(_strace_build,
                                    managed_switch_kwargs)
 
-<<<<<<< HEAD
         serapi_options = SerAPIOptions.merge(
             [c.serapi_options for c in contexts],
             root=self.path)
-        self._update_metadata(serapi_options=serapi_options)
-=======
-        def or_(x, y):
-            return x | y
-
-        serapi_options = str(
-            reduce(
-                or_,
-                [c.iqr for c in contexts],
-                IQR(set(),
-                    set(),
-                    set(),
-                    self.path)))
         logger.debug(f'Found serapi options: {serapi_options}')
         with self.project_logger(logger):
-            # logs will have <>.infer_opam_dependencies
+            # logs will have <>.infer_serapi_options
             self._update_metadata(serapi_options=serapi_options)
->>>>>>> 935ba4b2
         return serapi_options, rcode_out, stdout, stderr
 
     install = partialmethod(_make, "install", "Installation")
