--- conflicted
+++ resolved
@@ -61,14 +61,9 @@
     ----------
     dir_abspath : str
         The absolute path to the project's root directory.
-<<<<<<< HEAD
-    metadata : Union[PathLike, ProjectMetadata]
-        Intialized ProjectMetaData
-=======
     metadata : os.PathLike or `ProjectMetadata`
         ProjectMetadata object containing metadata
         for project or the path to a .yml file where it can be extracted
->>>>>>> a37c2913
     sentence_extraction_method : SentenceExtractionMethod
         The method by which sentences are extracted.
 
