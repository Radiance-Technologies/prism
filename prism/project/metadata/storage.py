--- conflicted
+++ resolved
@@ -690,8 +690,6 @@
             and r.commit_sha is not None
         }
 
-<<<<<<< HEAD
-=======
     def get_project_sources(self, project_name: str) -> Set[str]:
         """
         Get the set of repository URLs, if any, for the given project.
@@ -719,7 +717,6 @@
             if s.project_name == project_name and s.repo_url is not None
         }
 
->>>>>>> 2ae10a2b
     def insert(self, metadata: ProjectMetadata) -> None:
         """
         Insert new metadata into the repository.
