"""
Contains all metadata related to paticular GitHub repositories.
"""

import os
# from collections.abc import Iterable
from dataclasses import dataclass
from typing import Iterable, List, Optional

import seutil as su
from radpytools.dataclasses import default_field

<<<<<<< HEAD
=======
EXT_MAP = {
    "json": su.io.Fmt.jsonPretty,
    "json-nosort": su.io.Fmt.jsonNoSort,
    "json_nosort": su.io.Fmt.jsonNoSort,
    "json-min": su.io.Fmt.json,
    "json_min": su.io.Fmt.json,
    "pkl": su.io.Fmt.pickle,
    "yml": su.io.Fmt,
    "yaml": su.io.Fmt.yaml,
    "unknown": su.io.Fmt.txt
}

>>>>>>> a37c2913

@dataclass(order=True)
class ProjectMetadata:
    """
    Class contains the metadata for a single project.
    """

    project_name: str
    serapi_options: str
    serapi_version: str
    build_cmd: List[str]
    install_cmd: List[str]
    clean_cmd: List[str]
    coq_version: Optional[str] = None
    ignore_path_regex: List[str] = default_field([])
    coq_dependencies: List[str] = default_field([])
    opam_repos: List[str] = default_field([])
    opam_dependencies: List[str] = default_field([])
    project_url: Optional[str] = None
    commit_sha: Optional[str] = None

    @classmethod
    def dump(
            cls,
            projects: Iterable['ProjectMetadata'],
            output_filepath: os.PathLike,
            fmt: su.io.Fmt = su.io.Fmt.yaml) -> None:
        """
        Serialize metadata and writes to .yml file.

        Parameters
        ----------
        projects : Iterable[ProjectMetadata]
            List of `ProjectMetadata` class objects to be serialized
        output_filepath : os.PathLike
            Filepath of YAML file to be written containing metadata
            for projects
        fmt : su.io.Fmt, optional
            Designated format of the output file,
            by default su.io.Fmt.yaml
        """
        su.io.dump(output_filepath, projects, fmt=fmt)

    @classmethod
    def load(cls,
             filepath: os.PathLike,
             fmt: su.io.Fmt = su.io.Fmt.yaml) -> List['ProjectMetadata']:
        """
        Create list of `ProjectMetadata` objects from input file.

        Parameters
        ----------
        filepath : os.PathLike
            Filepath of YAML file containing project metadata
        fmt : su.io.Fmt, optional
            Designated format of the input file,
            by default su.io.Fmt.yaml

        Returns
        -------
        List[ProjectMetadata]
            List of `ProjectMetadata` objects
        """
        data = su.io.load(filepath, fmt)
        project_metadata: List[ProjectMetadata] = [
            su.io.deserialize(project,
                              cls) for project in data
        ]
        return project_metadata

    @staticmethod
    def infer_formatter(filepath: os.PathLike) -> su.io.Fmt:
        """
        Infer format for loading serialized metadata.

        Use this function to infer a value to pass to the ``fmt``
        argument when using ``ProjectMetadata.loads``.

        Parameters
        ----------
        filepath : os.PathLike
            A filepath to a file containing serialized ProjectMetadata.

        Returns
        -------
        su.io.Fmt
            Seutil formatter to handle loading files based on format.

        Raises
        ------
        ValueError
            Exception is raised when file extension of ``filepath`` is
            not an extension supported by any ``su.io.Fmt`` types.

        See Also
        --------
        su.io.Fmt:
            Each enumeration value has a list of valid extensions under
            the ``su.io.Fmt.<name>.exts`` attribute.

        Notes
        -----
        If multiple ``su.io.Fmt`` values have the same extensions,
        (i.e. json, jsonFlexible, jsonPretty, jsonNoSort), the first
        value defined in ``su.io.Fmt`` will be used.
        """
        formatter: su.io.Fmt
        extension = os.path.splitext(filepath)[-1].strip(".")
        for fmt in su.io.Fmt:
            if extension in fmt.exts:
                formatter = fmt
                # Break early, ignore other formatters that may support
                # the extension.
                break
        if formatter is None:
            raise ValueError(
                f"Filepath ({filepath}) has unknown extension ({extension})")
        return formatter<|MERGE_RESOLUTION|>--- conflicted
+++ resolved
@@ -10,8 +10,6 @@
 import seutil as su
 from radpytools.dataclasses import default_field
 
-<<<<<<< HEAD
-=======
 EXT_MAP = {
     "json": su.io.Fmt.jsonPretty,
     "json-nosort": su.io.Fmt.jsonNoSort,
@@ -24,7 +22,6 @@
     "unknown": su.io.Fmt.txt
 }
 
->>>>>>> a37c2913
 
 @dataclass(order=True)
 class ProjectMetadata:
