--- conflicted
+++ resolved
@@ -23,12 +23,8 @@
     def __init__(
             self,
             dir_abspath: str,
-<<<<<<< HEAD
-            metadata: ProjectMetadata,
-=======
             metadata: Union[PathLike,
                             ProjectMetadata],
->>>>>>> a37c2913
             sentence_extraction_method: SEM = SEM.SERAPI):
         """
         Initialize Project object.
