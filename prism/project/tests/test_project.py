--- conflicted
+++ resolved
@@ -14,34 +14,16 @@
 import git
 
 from prism.data.document import CoqDocument
-<<<<<<< HEAD
-# from prism.project import (
-#     Project,
-#     ProjectDir,
-#     ProjectRepo,
-#     SentenceExtractionMethod,
-# )
 from prism.project.base import SEM, Project, SentenceExtractionMethod
 from prism.project.dir import ProjectDir
 from prism.project.metadata.storage import MetadataStorage
 from prism.project.repo import ProjectRepo
-from prism.tests import _COQ_EXAMPLES_PATH, _MINIMAL_METADATA
-from prism.util.opam.api import OpamAPI
-=======
-from prism.project import (
-    Project,
-    ProjectDir,
-    ProjectRepo,
-    SentenceExtractionMethod,
-)
-from prism.project.base import SEM
-from prism.project.metadata.storage import MetadataStorage
 from prism.tests import (
     _COQ_EXAMPLES_PATH,
     _MINIMAL_METADATA,
     _MINIMAL_METASTORAGE,
 )
->>>>>>> 40045b69
+from prism.util.opam.api import OpamAPI
 
 
 class TestProject(unittest.TestCase):
