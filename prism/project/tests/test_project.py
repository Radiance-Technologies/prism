--- conflicted
+++ resolved
@@ -229,7 +229,6 @@
         del test_repo
         shutil.rmtree(os.path.join(repo_path))
 
-<<<<<<< HEAD
 
 class TestProjectRepo(unittest.TestCase):
     """
@@ -346,7 +345,7 @@
         Ignore; this method is not implemented in `ProjectDir`.
         """
         pass
-=======
+
     def test_build_and_get_iqr(self):
         """
         Test `Project` method builds and extracts IQR flags.
@@ -382,7 +381,6 @@
         self.assertTrue(
             set(stdout.splitlines()).issuperset(expected_output.splitlines()))
         self.assertTrue(stderr.endswith(expected_err))
->>>>>>> 2ae10a2b
 
 
 if __name__ == "__main__":
